import datetime

from django.contrib.contenttypes.models import ContentType
from django.urls import reverse
from django.utils import timezone
from rest_framework import status

<<<<<<< HEAD
from dcim.models import Device, DeviceRole, DeviceType, Manufacturer, Platform, Region, Site
from extras.api.views import ScriptViewSet
=======
from dcim.models import Device, DeviceRole, DeviceType, Manufacturer, Platform, Rack, RackGroup, RackRole, Region, Site
from extras.constants import GRAPH_TYPE_SITE
>>>>>>> c2dc243c
from extras.models import ConfigContext, Graph, ExportTemplate, Tag
from extras.scripts import BooleanVar, IntegerVar, Script, StringVar
from tenancy.models import Tenant, TenantGroup
from utilities.testing import APITestCase


class GraphTest(APITestCase):

    def setUp(self):

        super().setUp()

        site_ct = ContentType.objects.get_for_model(Site)
        self.graph1 = Graph.objects.create(
            type=site_ct,
            name='Test Graph 1',
            source='http://example.com/graphs.py?site={{ obj.name }}&foo=1'
        )
        self.graph2 = Graph.objects.create(
            type=site_ct,
            name='Test Graph 2',
            source='http://example.com/graphs.py?site={{ obj.name }}&foo=2'
        )
        self.graph3 = Graph.objects.create(
            type=site_ct,
            name='Test Graph 3',
            source='http://example.com/graphs.py?site={{ obj.name }}&foo=3'
        )

    def test_get_graph(self):

        url = reverse('extras-api:graph-detail', kwargs={'pk': self.graph1.pk})
        response = self.client.get(url, **self.header)

        self.assertEqual(response.data['name'], self.graph1.name)

    def test_list_graphs(self):

        url = reverse('extras-api:graph-list')
        response = self.client.get(url, **self.header)

        self.assertEqual(response.data['count'], 3)

    def test_create_graph(self):

        data = {
            'type': 'dcim.site',
            'name': 'Test Graph 4',
            'source': 'http://example.com/graphs.py?site={{ obj.name }}&foo=4',
        }

        url = reverse('extras-api:graph-list')
        response = self.client.post(url, data, format='json', **self.header)

        self.assertHttpStatus(response, status.HTTP_201_CREATED)
        self.assertEqual(Graph.objects.count(), 4)
        graph4 = Graph.objects.get(pk=response.data['id'])
        self.assertEqual(graph4.type, ContentType.objects.get_for_model(Site))
        self.assertEqual(graph4.name, data['name'])
        self.assertEqual(graph4.source, data['source'])

    def test_create_graph_bulk(self):

        data = [
            {
                'type': 'dcim.site',
                'name': 'Test Graph 4',
                'source': 'http://example.com/graphs.py?site={{ obj.name }}&foo=4',
            },
            {
                'type': 'dcim.site',
                'name': 'Test Graph 5',
                'source': 'http://example.com/graphs.py?site={{ obj.name }}&foo=5',
            },
            {
                'type': 'dcim.site',
                'name': 'Test Graph 6',
                'source': 'http://example.com/graphs.py?site={{ obj.name }}&foo=6',
            },
        ]

        url = reverse('extras-api:graph-list')
        response = self.client.post(url, data, format='json', **self.header)

        self.assertHttpStatus(response, status.HTTP_201_CREATED)
        self.assertEqual(Graph.objects.count(), 6)
        self.assertEqual(response.data[0]['name'], data[0]['name'])
        self.assertEqual(response.data[1]['name'], data[1]['name'])
        self.assertEqual(response.data[2]['name'], data[2]['name'])

    def test_update_graph(self):

        data = {
            'type': 'dcim.site',
            'name': 'Test Graph X',
            'source': 'http://example.com/graphs.py?site={{ obj.name }}&foo=99',
        }

        url = reverse('extras-api:graph-detail', kwargs={'pk': self.graph1.pk})
        response = self.client.put(url, data, format='json', **self.header)

        self.assertHttpStatus(response, status.HTTP_200_OK)
        self.assertEqual(Graph.objects.count(), 3)
        graph1 = Graph.objects.get(pk=response.data['id'])
        self.assertEqual(graph1.type, ContentType.objects.get_for_model(Site))
        self.assertEqual(graph1.name, data['name'])
        self.assertEqual(graph1.source, data['source'])

    def test_delete_graph(self):

        url = reverse('extras-api:graph-detail', kwargs={'pk': self.graph1.pk})
        response = self.client.delete(url, **self.header)

        self.assertHttpStatus(response, status.HTTP_204_NO_CONTENT)
        self.assertEqual(Graph.objects.count(), 2)


class ExportTemplateTest(APITestCase):

    def setUp(self):

        super().setUp()

        self.content_type = ContentType.objects.get_for_model(Device)
        self.exporttemplate1 = ExportTemplate.objects.create(
            content_type=self.content_type, name='Test Export Template 1',
            template_code='{% for obj in queryset %}{{ obj.name }}\n{% endfor %}'
        )
        self.exporttemplate2 = ExportTemplate.objects.create(
            content_type=self.content_type, name='Test Export Template 2',
            template_code='{% for obj in queryset %}{{ obj.name }}\n{% endfor %}'
        )
        self.exporttemplate3 = ExportTemplate.objects.create(
            content_type=self.content_type, name='Test Export Template 3',
            template_code='{% for obj in queryset %}{{ obj.name }}\n{% endfor %}'
        )

    def test_get_exporttemplate(self):

        url = reverse('extras-api:exporttemplate-detail', kwargs={'pk': self.exporttemplate1.pk})
        response = self.client.get(url, **self.header)

        self.assertEqual(response.data['name'], self.exporttemplate1.name)

    def test_list_exporttemplates(self):

        url = reverse('extras-api:exporttemplate-list')
        response = self.client.get(url, **self.header)

        self.assertEqual(response.data['count'], 3)

    def test_create_exporttemplate(self):

        data = {
            'content_type': self.content_type.pk,
            'name': 'Test Export Template 4',
            'template_code': '{% for obj in queryset %}{{ obj.name }}\n{% endfor %}',
        }

        url = reverse('extras-api:exporttemplate-list')
        response = self.client.post(url, data, format='json', **self.header)

        self.assertHttpStatus(response, status.HTTP_201_CREATED)
        self.assertEqual(ExportTemplate.objects.count(), 4)
        exporttemplate4 = ExportTemplate.objects.get(pk=response.data['id'])
        self.assertEqual(exporttemplate4.content_type_id, data['content_type'])
        self.assertEqual(exporttemplate4.name, data['name'])
        self.assertEqual(exporttemplate4.template_code, data['template_code'])

    def test_create_exporttemplate_bulk(self):

        data = [
            {
                'content_type': self.content_type.pk,
                'name': 'Test Export Template 4',
                'template_code': '{% for obj in queryset %}{{ obj.name }}\n{% endfor %}',
            },
            {
                'content_type': self.content_type.pk,
                'name': 'Test Export Template 5',
                'template_code': '{% for obj in queryset %}{{ obj.name }}\n{% endfor %}',
            },
            {
                'content_type': self.content_type.pk,
                'name': 'Test Export Template 6',
                'template_code': '{% for obj in queryset %}{{ obj.name }}\n{% endfor %}',
            },
        ]

        url = reverse('extras-api:exporttemplate-list')
        response = self.client.post(url, data, format='json', **self.header)

        self.assertHttpStatus(response, status.HTTP_201_CREATED)
        self.assertEqual(ExportTemplate.objects.count(), 6)
        self.assertEqual(response.data[0]['name'], data[0]['name'])
        self.assertEqual(response.data[1]['name'], data[1]['name'])
        self.assertEqual(response.data[2]['name'], data[2]['name'])

    def test_update_exporttemplate(self):

        data = {
            'content_type': self.content_type.pk,
            'name': 'Test Export Template X',
            'template_code': '{% for obj in queryset %}{{ obj.name }}\n{% endfor %}',
        }

        url = reverse('extras-api:exporttemplate-detail', kwargs={'pk': self.exporttemplate1.pk})
        response = self.client.put(url, data, format='json', **self.header)

        self.assertHttpStatus(response, status.HTTP_200_OK)
        self.assertEqual(ExportTemplate.objects.count(), 3)
        exporttemplate1 = ExportTemplate.objects.get(pk=response.data['id'])
        self.assertEqual(exporttemplate1.name, data['name'])
        self.assertEqual(exporttemplate1.template_code, data['template_code'])

    def test_delete_exporttemplate(self):

        url = reverse('extras-api:exporttemplate-detail', kwargs={'pk': self.exporttemplate1.pk})
        response = self.client.delete(url, **self.header)

        self.assertHttpStatus(response, status.HTTP_204_NO_CONTENT)
        self.assertEqual(ExportTemplate.objects.count(), 2)


class TagTest(APITestCase):

    def setUp(self):

        super().setUp()

        self.tag1 = Tag.objects.create(name='Test Tag 1', slug='test-tag-1')
        self.tag2 = Tag.objects.create(name='Test Tag 2', slug='test-tag-2')
        self.tag3 = Tag.objects.create(name='Test Tag 3', slug='test-tag-3')

    def test_get_tag(self):

        url = reverse('extras-api:tag-detail', kwargs={'pk': self.tag1.pk})
        response = self.client.get(url, **self.header)

        self.assertEqual(response.data['name'], self.tag1.name)

    def test_list_tags(self):

        url = reverse('extras-api:tag-list')
        response = self.client.get(url, **self.header)

        self.assertEqual(response.data['count'], 3)

    def test_create_tag(self):

        data = {
            'name': 'Test Tag 4',
            'slug': 'test-tag-4',
        }

        url = reverse('extras-api:tag-list')
        response = self.client.post(url, data, format='json', **self.header)

        self.assertHttpStatus(response, status.HTTP_201_CREATED)
        self.assertEqual(Tag.objects.count(), 4)
        tag4 = Tag.objects.get(pk=response.data['id'])
        self.assertEqual(tag4.name, data['name'])
        self.assertEqual(tag4.slug, data['slug'])

    def test_create_tag_bulk(self):

        data = [
            {
                'name': 'Test Tag 4',
                'slug': 'test-tag-4',
            },
            {
                'name': 'Test Tag 5',
                'slug': 'test-tag-5',
            },
            {
                'name': 'Test Tag 6',
                'slug': 'test-tag-6',
            },
        ]

        url = reverse('extras-api:tag-list')
        response = self.client.post(url, data, format='json', **self.header)

        self.assertHttpStatus(response, status.HTTP_201_CREATED)
        self.assertEqual(Tag.objects.count(), 6)
        self.assertEqual(response.data[0]['name'], data[0]['name'])
        self.assertEqual(response.data[1]['name'], data[1]['name'])
        self.assertEqual(response.data[2]['name'], data[2]['name'])

    def test_update_tag(self):

        data = {
            'name': 'Test Tag X',
            'slug': 'test-tag-x',
        }

        url = reverse('extras-api:tag-detail', kwargs={'pk': self.tag1.pk})
        response = self.client.put(url, data, format='json', **self.header)

        self.assertHttpStatus(response, status.HTTP_200_OK)
        self.assertEqual(Tag.objects.count(), 3)
        tag1 = Tag.objects.get(pk=response.data['id'])
        self.assertEqual(tag1.name, data['name'])
        self.assertEqual(tag1.slug, data['slug'])

    def test_delete_tag(self):

        url = reverse('extras-api:tag-detail', kwargs={'pk': self.tag1.pk})
        response = self.client.delete(url, **self.header)

        self.assertHttpStatus(response, status.HTTP_204_NO_CONTENT)
        self.assertEqual(Tag.objects.count(), 2)


class ConfigContextTest(APITestCase):

    def setUp(self):

        super().setUp()

        self.configcontext1 = ConfigContext.objects.create(
            name='Test Config Context 1',
            weight=100,
            data={'foo': 123}
        )
        self.configcontext2 = ConfigContext.objects.create(
            name='Test Config Context 2',
            weight=200,
            data={'bar': 456}
        )
        self.configcontext3 = ConfigContext.objects.create(
            name='Test Config Context 3',
            weight=300,
            data={'baz': 789}
        )

    def test_get_configcontext(self):

        url = reverse('extras-api:configcontext-detail', kwargs={'pk': self.configcontext1.pk})
        response = self.client.get(url, **self.header)

        self.assertEqual(response.data['name'], self.configcontext1.name)
        self.assertEqual(response.data['data'], self.configcontext1.data)

    def test_list_configcontexts(self):

        url = reverse('extras-api:configcontext-list')
        response = self.client.get(url, **self.header)

        self.assertEqual(response.data['count'], 3)

    def test_create_configcontext(self):

        region1 = Region.objects.create(name='Test Region 1', slug='test-region-1')
        region2 = Region.objects.create(name='Test Region 2', slug='test-region-2')
        site1 = Site.objects.create(name='Test Site 1', slug='test-site-1')
        site2 = Site.objects.create(name='Test Site 2', slug='test-site-2')
        role1 = DeviceRole.objects.create(name='Test Role 1', slug='test-role-1')
        role2 = DeviceRole.objects.create(name='Test Role 2', slug='test-role-2')
        platform1 = Platform.objects.create(name='Test Platform 1', slug='test-platform-1')
        platform2 = Platform.objects.create(name='Test Platform 2', slug='test-platform-2')
        tenantgroup1 = TenantGroup.objects.create(name='Test Tenant Group 1', slug='test-tenant-group-1')
        tenantgroup2 = TenantGroup.objects.create(name='Test Tenant Group 2', slug='test-tenant-group-2')
        tenant1 = Tenant.objects.create(name='Test Tenant 1', slug='test-tenant-1')
        tenant2 = Tenant.objects.create(name='Test Tenant 2', slug='test-tenant-2')
        tag1 = Tag.objects.create(name='Test Tag 1', slug='test-tag-1')
        tag2 = Tag.objects.create(name='Test Tag 2', slug='test-tag-2')

        data = {
            'name': 'Test Config Context 4',
            'weight': 1000,
            'regions': [region1.pk, region2.pk],
            'sites': [site1.pk, site2.pk],
            'roles': [role1.pk, role2.pk],
            'platforms': [platform1.pk, platform2.pk],
            'tenant_groups': [tenantgroup1.pk, tenantgroup2.pk],
            'tenants': [tenant1.pk, tenant2.pk],
            'tags': [tag1.slug, tag2.slug],
            'data': {'foo': 'XXX'}
        }

        url = reverse('extras-api:configcontext-list')
        response = self.client.post(url, data, format='json', **self.header)

        self.assertHttpStatus(response, status.HTTP_201_CREATED)
        self.assertEqual(ConfigContext.objects.count(), 4)
        configcontext4 = ConfigContext.objects.get(pk=response.data['id'])
        self.assertEqual(configcontext4.name, data['name'])
        self.assertEqual(region1.pk, data['regions'][0])
        self.assertEqual(region2.pk, data['regions'][1])
        self.assertEqual(site1.pk, data['sites'][0])
        self.assertEqual(site2.pk, data['sites'][1])
        self.assertEqual(role1.pk, data['roles'][0])
        self.assertEqual(role2.pk, data['roles'][1])
        self.assertEqual(platform1.pk, data['platforms'][0])
        self.assertEqual(platform2.pk, data['platforms'][1])
        self.assertEqual(tenantgroup1.pk, data['tenant_groups'][0])
        self.assertEqual(tenantgroup2.pk, data['tenant_groups'][1])
        self.assertEqual(tenant1.pk, data['tenants'][0])
        self.assertEqual(tenant2.pk, data['tenants'][1])
        self.assertEqual(tag1.slug, data['tags'][0])
        self.assertEqual(tag2.slug, data['tags'][1])
        self.assertEqual(configcontext4.data, data['data'])

    def test_create_configcontext_bulk(self):

        data = [
            {
                'name': 'Test Config Context 4',
                'data': {'more_foo': True},
            },
            {
                'name': 'Test Config Context 5',
                'data': {'more_bar': False},
            },
            {
                'name': 'Test Config Context 6',
                'data': {'more_baz': None},
            },
        ]

        url = reverse('extras-api:configcontext-list')
        response = self.client.post(url, data, format='json', **self.header)

        self.assertHttpStatus(response, status.HTTP_201_CREATED)
        self.assertEqual(ConfigContext.objects.count(), 6)
        for i in range(0, 3):
            self.assertEqual(response.data[i]['name'], data[i]['name'])
            self.assertEqual(response.data[i]['data'], data[i]['data'])

    def test_update_configcontext(self):

        region1 = Region.objects.create(name='Test Region 1', slug='test-region-1')
        region2 = Region.objects.create(name='Test Region 2', slug='test-region-2')

        data = {
            'name': 'Test Config Context X',
            'weight': 999,
            'regions': [region1.pk, region2.pk],
            'data': {'foo': 'XXX'}
        }

        url = reverse('extras-api:configcontext-detail', kwargs={'pk': self.configcontext1.pk})
        response = self.client.put(url, data, format='json', **self.header)

        self.assertHttpStatus(response, status.HTTP_200_OK)
        self.assertEqual(ConfigContext.objects.count(), 3)
        configcontext1 = ConfigContext.objects.get(pk=response.data['id'])
        self.assertEqual(configcontext1.name, data['name'])
        self.assertEqual(configcontext1.weight, data['weight'])
        self.assertEqual(sorted([r.pk for r in configcontext1.regions.all()]), sorted(data['regions']))
        self.assertEqual(configcontext1.data, data['data'])

    def test_delete_configcontext(self):

        url = reverse('extras-api:configcontext-detail', kwargs={'pk': self.configcontext1.pk})
        response = self.client.delete(url, **self.header)

        self.assertHttpStatus(response, status.HTTP_204_NO_CONTENT)
        self.assertEqual(ConfigContext.objects.count(), 2)

    def test_render_configcontext_for_object(self):

        # Create a Device for which we'll render a config context
        manufacturer = Manufacturer.objects.create(
            name='Test Manufacturer',
            slug='test-manufacturer'
        )
        device_type = DeviceType.objects.create(
            manufacturer=manufacturer,
            model='Test Device Type'
        )
        device_role = DeviceRole.objects.create(
            name='Test Role',
            slug='test-role'
        )
        site = Site.objects.create(
            name='Test Site',
            slug='test-site'
        )
        device = Device.objects.create(
            name='Test Device',
            device_type=device_type,
            device_role=device_role,
            site=site
        )

        # Test default config contexts (created at test setup)
        rendered_context = device.get_config_context()
        self.assertEqual(rendered_context['foo'], 123)
        self.assertEqual(rendered_context['bar'], 456)
        self.assertEqual(rendered_context['baz'], 789)

        # Add another context specific to the site
        configcontext4 = ConfigContext(
            name='Test Config Context 4',
            data={'site_data': 'ABC'}
        )
        configcontext4.save()
        configcontext4.sites.add(site)
        rendered_context = device.get_config_context()
        self.assertEqual(rendered_context['site_data'], 'ABC')

        # Override one of the default contexts
        configcontext5 = ConfigContext(
            name='Test Config Context 5',
            weight=2000,
            data={'foo': 999}
        )
        configcontext5.save()
        configcontext5.sites.add(site)
        rendered_context = device.get_config_context()
        self.assertEqual(rendered_context['foo'], 999)

        # Add a context which does NOT match our device and ensure it does not apply
        site2 = Site.objects.create(
            name='Test Site 2',
            slug='test-site-2'
        )
        configcontext6 = ConfigContext(
            name='Test Config Context 6',
            weight=2000,
            data={'bar': 999}
        )
        configcontext6.save()
        configcontext6.sites.add(site2)
        rendered_context = device.get_config_context()
        self.assertEqual(rendered_context['bar'], 456)


<<<<<<< HEAD
class ScriptTest(APITestCase):

    class TestScript(Script):

        class Meta:
            name = "Test script"

        var1 = StringVar()
        var2 = IntegerVar()
        var3 = BooleanVar()

        def run(self, data):

            self.log_info(data['var1'])
            self.log_success(data['var2'])
            self.log_failure(data['var3'])

            return 'Script complete'

    def get_test_script(self, *args):
        return self.TestScript

    def setUp(self):

        super().setUp()

        # Monkey-patch the API viewset's _get_script method to return our test script above
        ScriptViewSet._get_script = self.get_test_script

    def test_get_script(self):

        url = reverse('extras-api:script-detail', kwargs={'pk': None})
        response = self.client.get(url, **self.header)

        self.assertEqual(response.data['name'], self.TestScript.Meta.name)
        self.assertEqual(response.data['vars']['var1'], 'StringVar')
        self.assertEqual(response.data['vars']['var2'], 'IntegerVar')
        self.assertEqual(response.data['vars']['var3'], 'BooleanVar')

    def test_run_script(self):

        script_data = {
            'var1': 'FooBar',
            'var2': 123,
            'var3': False,
        }

        data = {
            'data': script_data,
            'commit': True,
        }

        url = reverse('extras-api:script-detail', kwargs={'pk': None})
        response = self.client.post(url, data, format='json', **self.header)
        self.assertHttpStatus(response, status.HTTP_200_OK)

        self.assertEqual(response.data['log'][0]['status'], 'info')
        self.assertEqual(response.data['log'][0]['message'], script_data['var1'])
        self.assertEqual(response.data['log'][1]['status'], 'success')
        self.assertEqual(response.data['log'][1]['message'], script_data['var2'])
        self.assertEqual(response.data['log'][2]['status'], 'failure')
        self.assertEqual(response.data['log'][2]['message'], script_data['var3'])
        self.assertEqual(response.data['output'], 'Script complete')
=======
class CreatedUpdatedFilterTest(APITestCase):

    def setUp(self):

        super().setUp()

        self.site1 = Site.objects.create(name='Test Site 1', slug='test-site-1')
        self.rackgroup1 = RackGroup.objects.create(site=self.site1, name='Test Rack Group 1', slug='test-rack-group-1')
        self.rackrole1 = RackRole.objects.create(name='Test Rack Role 1', slug='test-rack-role-1', color='ff0000')
        self.rack1 = Rack.objects.create(
            site=self.site1, group=self.rackgroup1, role=self.rackrole1, name='Test Rack 1', u_height=42,
        )
        self.rack2 = Rack.objects.create(
            site=self.site1, group=self.rackgroup1, role=self.rackrole1, name='Test Rack 2', u_height=42,
        )

        # change the created and last_updated of one
        Rack.objects.filter(pk=self.rack2.pk).update(
            last_updated=datetime.datetime(2001, 2, 3, 1, 2, 3, 4, tzinfo=timezone.utc),
            created=datetime.datetime(2001, 2, 3)
        )

    def test_get_rack_created(self):
        url = reverse('dcim-api:rack-list')
        response = self.client.get('{}?created=2001-02-03'.format(url), **self.header)

        self.assertEqual(response.data['count'], 1)
        self.assertEqual(response.data['results'][0]['id'], self.rack2.pk)

    def test_get_rack_created_gte(self):
        url = reverse('dcim-api:rack-list')
        response = self.client.get('{}?created__gte=2001-02-04'.format(url), **self.header)

        self.assertEqual(response.data['count'], 1)
        self.assertEqual(response.data['results'][0]['id'], self.rack1.pk)

    def test_get_rack_created_lte(self):
        url = reverse('dcim-api:rack-list')
        response = self.client.get('{}?created__lte=2001-02-04'.format(url), **self.header)

        self.assertEqual(response.data['count'], 1)
        self.assertEqual(response.data['results'][0]['id'], self.rack2.pk)

    def test_get_rack_last_updated(self):
        url = reverse('dcim-api:rack-list')
        response = self.client.get('{}?last_updated=2001-02-03%2001:02:03.000004'.format(url), **self.header)

        self.assertEqual(response.data['count'], 1)
        self.assertEqual(response.data['results'][0]['id'], self.rack2.pk)

    def test_get_rack_last_updated_gte(self):
        url = reverse('dcim-api:rack-list')
        response = self.client.get('{}?last_updated__gte=2001-02-04%2001:02:03.000004'.format(url), **self.header)

        self.assertEqual(response.data['count'], 1)
        self.assertEqual(response.data['results'][0]['id'], self.rack1.pk)

    def test_get_rack_last_updated_lte(self):
        url = reverse('dcim-api:rack-list')
        response = self.client.get('{}?last_updated__lte=2001-02-04%2001:02:03.000004'.format(url), **self.header)

        self.assertEqual(response.data['count'], 1)
        self.assertEqual(response.data['results'][0]['id'], self.rack2.pk)
>>>>>>> c2dc243c
<|MERGE_RESOLUTION|>--- conflicted
+++ resolved
@@ -5,13 +5,8 @@
 from django.utils import timezone
 from rest_framework import status
 
-<<<<<<< HEAD
-from dcim.models import Device, DeviceRole, DeviceType, Manufacturer, Platform, Region, Site
+from dcim.models import Device, DeviceRole, DeviceType, Manufacturer, Platform, Rack, RackGroup, RackRole, Region, Site
 from extras.api.views import ScriptViewSet
-=======
-from dcim.models import Device, DeviceRole, DeviceType, Manufacturer, Platform, Rack, RackGroup, RackRole, Region, Site
-from extras.constants import GRAPH_TYPE_SITE
->>>>>>> c2dc243c
 from extras.models import ConfigContext, Graph, ExportTemplate, Tag
 from extras.scripts import BooleanVar, IntegerVar, Script, StringVar
 from tenancy.models import Tenant, TenantGroup
@@ -543,7 +538,6 @@
         self.assertEqual(rendered_context['bar'], 456)
 
 
-<<<<<<< HEAD
 class ScriptTest(APITestCase):
 
     class TestScript(Script):
@@ -607,7 +601,8 @@
         self.assertEqual(response.data['log'][2]['status'], 'failure')
         self.assertEqual(response.data['log'][2]['message'], script_data['var3'])
         self.assertEqual(response.data['output'], 'Script complete')
-=======
+
+
 class CreatedUpdatedFilterTest(APITestCase):
 
     def setUp(self):
@@ -670,5 +665,4 @@
         response = self.client.get('{}?last_updated__lte=2001-02-04%2001:02:03.000004'.format(url), **self.header)
 
         self.assertEqual(response.data['count'], 1)
-        self.assertEqual(response.data['results'][0]['id'], self.rack2.pk)
->>>>>>> c2dc243c
+        self.assertEqual(response.data['results'][0]['id'], self.rack2.pk)