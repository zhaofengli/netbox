--- conflicted
+++ resolved
@@ -22,11 +22,7 @@
     )
 
 
-<<<<<<< HEAD
 VERSION = '2.6.0-dev'
-=======
-VERSION = '2.5.10-dev'
->>>>>>> 7c6d2a62
 
 BASE_DIR = os.path.dirname(os.path.dirname(os.path.abspath(__file__)))
 
