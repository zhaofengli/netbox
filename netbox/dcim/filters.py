--- conflicted
+++ resolved
@@ -81,13 +81,7 @@
         to_field_name='slug',
         label='Tenant (slug)',
     )
-<<<<<<< HEAD
-    tag = django_filters.CharFilter(
-        field_name='tags__slug',
-    )
-=======
     tag = TagFilter()
->>>>>>> 0c33af21
 
     class Meta:
         model = Site
@@ -205,14 +199,8 @@
         to_field_name='slug',
         label='Role (slug)',
     )
-<<<<<<< HEAD
     asset_tag = NullableCharFieldFilter()
-    tag = django_filters.CharFilter(
-        field_name='tags__slug',
-    )
-=======
     tag = TagFilter()
->>>>>>> 0c33af21
 
     class Meta:
         model = Rack
@@ -330,7 +318,6 @@
         to_field_name='slug',
         label='Manufacturer (slug)',
     )
-<<<<<<< HEAD
     console_ports = django_filters.CharFilter(
         method='_console_ports',
         label='Has console ports',
@@ -355,12 +342,7 @@
         method='_pass_through_ports',
         label='Has pass-through ports',
     )
-    tag = django_filters.CharFilter(
-        field_name='tags__slug',
-    )
-=======
     tag = TagFilter()
->>>>>>> 0c33af21
 
     class Meta:
         model = DeviceType
@@ -637,13 +619,7 @@
         queryset=VirtualChassis.objects.all(),
         label='Virtual chassis (ID)',
     )
-<<<<<<< HEAD
-    tag = django_filters.CharFilter(
-        field_name='tags__slug',
-    )
-=======
     tag = TagFilter()
->>>>>>> 0c33af21
 
     class Meta:
         model = Device
@@ -730,13 +706,7 @@
         to_field_name='name',
         label='Device (name)',
     )
-<<<<<<< HEAD
-    tag = django_filters.CharFilter(
-        field_name='tags__slug',
-    )
-=======
     tag = TagFilter()
->>>>>>> 0c33af21
 
 
 class ConsolePortFilter(DeviceComponentFilterSet):
@@ -795,13 +765,7 @@
         method='_mac_address',
         label='MAC address',
     )
-<<<<<<< HEAD
-    tag = django_filters.CharFilter(
-        field_name='tags__slug',
-    )
-=======
     tag = TagFilter()
->>>>>>> 0c33af21
     vlan_id = django_filters.CharFilter(
         method='filter_vlan_id',
         label='Assigned VLAN'
@@ -956,13 +920,7 @@
         to_field_name='slug',
         label='Tenant (slug)',
     )
-<<<<<<< HEAD
-    tag = django_filters.CharFilter(
-        field_name='tags__slug',
-    )
-=======
     tag = TagFilter()
->>>>>>> 0c33af21
 
     class Meta:
         model = VirtualChassis
