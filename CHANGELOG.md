<<<<<<< HEAD
v2.5.0 (FUTURE)

## Notes

* As promised, Python 2 support has been completed removed. Python 3.5 or higher is now required to run NetBox.
* The UserAction model, which was deprecated by the new change logging feature in NetBox v2.4, has been removed. If you need to archive user activity, do so prior to upgrading to NetBox v2.5, as the database migration will remove all data associated with this model.

## Enhancements

* [#2000](https://github.com/digitalocean/netbox/issues/2000) - Dropped support for Python 2
* [#2292](https://github.com/digitalocean/netbox/issues/2292) - Removed the deprecated UserAction model
* [#2367](https://github.com/digitalocean/netbox/issues/2367) - Removed deprecated RPCClient functionality

## API Changes

* The `rpc_client` field has been removed from dcim.Platform (see #2367)
=======
v2.4.7 (FUTURE)

## Bug Fixes

* [#2514](https://github.com/digitalocean/netbox/issues/2514) - Prevent new connections to already connected interfaces
* [#2515](https://github.com/digitalocean/netbox/issues/2515) - Only use django-rq admin tmeplate if webhooks are enabled
>>>>>>> 0bb5d229

---

v2.4.6 (2018-10-05)

## Enhancements

* [#2479](https://github.com/digitalocean/netbox/issues/2479) - Add user permissions for creating/modifying API tokens
* [#2487](https://github.com/digitalocean/netbox/issues/2487) - Return abbreviated API output when passed `?brief=1`

## Bug Fixes

* [#2393](https://github.com/digitalocean/netbox/issues/2393) - Fix Unicode support for CSV import under Python 2
* [#2483](https://github.com/digitalocean/netbox/issues/2483) - Set max item count of API-populated form fields to MAX_PAGE_SIZE
* [#2484](https://github.com/digitalocean/netbox/issues/2484) - Local config context not available on the Virtual Machine Edit Form
* [#2485](https://github.com/digitalocean/netbox/issues/2485) - Fix cancel button when assigning a service to a device/VM
* [#2491](https://github.com/digitalocean/netbox/issues/2491) - Fix exception when importing devices with invalid device type
* [#2492](https://github.com/digitalocean/netbox/issues/2492) - Sanitize hostname and port values returned through LLDP

---

v2.4.5 (2018-10-02)

## Enhancements

* [#2392](https://github.com/digitalocean/netbox/issues/2392) - Implemented local context data for devices and virtual machines
* [#2402](https://github.com/digitalocean/netbox/issues/2402) - Order and format JSON data in form fields
* [#2432](https://github.com/digitalocean/netbox/issues/2432) - Link remote interface connections to the Interface view
* [#2438](https://github.com/digitalocean/netbox/issues/2438) - API optimizations for tagged objects

## Bug Fixes

* [#2406](https://github.com/digitalocean/netbox/issues/2406) - Remove hard-coded limit of 1000 objects from API-populated form fields
* [#2414](https://github.com/digitalocean/netbox/issues/2414) - Tags field missing from device/VM component creation forms
* [#2442](https://github.com/digitalocean/netbox/issues/2442) - Nullify "next" link in API when limit=0 is passed
* [#2443](https://github.com/digitalocean/netbox/issues/2443) - Enforce JSON object format when creating config contexts
* [#2444](https://github.com/digitalocean/netbox/issues/2444) - Improve validation of interface MAC addresses
* [#2455](https://github.com/digitalocean/netbox/issues/2455) - Ignore unique address enforcement for IPs with a shared/virtual role
* [#2470](https://github.com/digitalocean/netbox/issues/2470) - Log the creation of device/VM components as object changes

---

v2.4.4 (2018-08-22)

## Enhancements

* [#2168](https://github.com/digitalocean/netbox/issues/2168) - Added Extreme SummitStack interface form factors
* [#2356](https://github.com/digitalocean/netbox/issues/2356) - Include cluster site as read-only field in VirtualMachine serializer
* [#2362](https://github.com/digitalocean/netbox/issues/2362) - Implemented custom admin site to properly handle BASE_PATH
* [#2254](https://github.com/digitalocean/netbox/issues/2254) - Implemented searchability for Rack Groups

## Bug Fixes

* [#2353](https://github.com/digitalocean/netbox/issues/2353) - Handle `DoesNotExist` exception when deleting a device with connected interfaces
* [#2354](https://github.com/digitalocean/netbox/issues/2354) - Increased maximum MTU for interfaces to 65536 bytes
* [#2355](https://github.com/digitalocean/netbox/issues/2355) - Added item count to inventory tab on device view
* [#2368](https://github.com/digitalocean/netbox/issues/2368) - Record change in device changelog when altering cluster assignment
* [#2369](https://github.com/digitalocean/netbox/issues/2369) - Corrected time zone validation on site API serializer
* [#2370](https://github.com/digitalocean/netbox/issues/2370) - Redirect to parent device after deleting device bays
* [#2374](https://github.com/digitalocean/netbox/issues/2374) - Fix toggling display of IP addresses in virtual machine interfaces list
* [#2378](https://github.com/digitalocean/netbox/issues/2378) - Corrected "edit" link for virtual machine interfaces

---

v2.4.3 (2018-08-09)

## Enhancements

* [#2333](https://github.com/digitalocean/netbox/issues/2333) - Added search filters for ConfigContexts

## Bug Fixes

* [#2334](https://github.com/digitalocean/netbox/issues/2334) - TypeError raised when WritableNestedSerializer receives a non-integer value
* [#2335](https://github.com/digitalocean/netbox/issues/2335) - API requires group field when creating/updating a rack
* [#2336](https://github.com/digitalocean/netbox/issues/2336) - Bulk deleting power outlets and console server ports from a device redirects to home page
* [#2337](https://github.com/digitalocean/netbox/issues/2337) - Attempting to create the next available prefix within a parent assigned to a VRF raises an AssertionError
* [#2340](https://github.com/digitalocean/netbox/issues/2340) - API requires manufacturer field when creating/updating an inventory item
* [#2342](https://github.com/digitalocean/netbox/issues/2342) - IntegrityError raised when attempting to assign an invalid IP address as the primary for a VM
* [#2344](https://github.com/digitalocean/netbox/issues/2344) - AttributeError when assigning VLANs to an interface on a device/VM not assigned to a site

---

v2.4.2 (2018-08-08)

## Bug Fixes

* [#2318](https://github.com/digitalocean/netbox/issues/2318) - ImportError when viewing a report
* [#2319](https://github.com/digitalocean/netbox/issues/2319) - Extend ChoiceField to properly handle true/false choice keys
* [#2320](https://github.com/digitalocean/netbox/issues/2320) - TypeError when dispatching a webhook with a secret key configured
* [#2321](https://github.com/digitalocean/netbox/issues/2321) - Allow explicitly setting a null value on nullable ChoiceFields
* [#2322](https://github.com/digitalocean/netbox/issues/2322) - Webhooks firing on non-enabled event types
* [#2323](https://github.com/digitalocean/netbox/issues/2323) - DoesNotExist raised when deleting devices or virtual machines
* [#2330](https://github.com/digitalocean/netbox/issues/2330) - Incorrect tab link in VRF changelog view

---

v2.4.1 (2018-08-07)

## Bug Fixes

* [#2303](https://github.com/digitalocean/netbox/issues/2303) - Always redirect to parent object when bulk editing/deleting components
* [#2308](https://github.com/digitalocean/netbox/issues/2308) - Custom fields panel absent from object view in UI
* [#2310](https://github.com/digitalocean/netbox/issues/2310) - False validation error on certain nested serializers
* [#2311](https://github.com/digitalocean/netbox/issues/2311) - Redirect to parent after editing interface from device/VM view
* [#2312](https://github.com/digitalocean/netbox/issues/2312) - Running a report yields a ValueError exception
* [#2314](https://github.com/digitalocean/netbox/issues/2314) - Serialized representation of object in change log does not include assigned tags

---

v2.4.0 (2018-08-06)

## New Features

### Webhooks ([#81](https://github.com/digitalocean/netbox/issues/81))

Webhooks enable NetBox to send a representation of an object every time one is created, updated, or deleted. Webhooks are sent from NetBox to external services via HTTP, and can be limited by object type. Services which receive a webhook can act on the data provided by NetBox to automate other tasks.

Special thanks to [John Anderson](https://github.com/lampwins) for doing the heavy lifting for this feature!

### Tagging ([#132](https://github.com/digitalocean/netbox/issues/132))

Tags are free-form labels which can be assigned to a variety of objects in NetBox. Tags can be used to categorize and filter objects in addition to built-in and custom fields. Objects to which tags apply now include a `tags` field in the API.

### Contextual Configuration Data ([#1349](https://github.com/digitalocean/netbox/issues/1349))

Sometimes it is desirable to associate arbitrary data with a group of devices to aid in their configuration. (For example, you might want to associate a set of syslog servers for all devices at a particular site.) Context data enables the association of arbitrary data (expressed in JSON format) to devices and virtual machines grouped by region, site, role, platform, and/or tenancy. Context data is arranged hierarchically, so that data with a higher weight can be entered to override more general lower-weight data. Multiple instances of data are automatically merged by NetBox to present a single dictionary for each object.

### Change Logging ([#1898](https://github.com/digitalocean/netbox/issues/1898))

When an object is created, updated, or deleted, NetBox now automatically records a serialized representation of that object (similar to how it appears in the REST API) as well the event time and user account associated with the change.

## Enhancements

* [#238](https://github.com/digitalocean/netbox/issues/238) - Allow racks with the same name within a site (but in different groups)
* [#971](https://github.com/digitalocean/netbox/issues/971) - Add a view to show all VLAN IDs available within a group
* [#1673](https://github.com/digitalocean/netbox/issues/1673) - Added object/list views for services
* [#1687](https://github.com/digitalocean/netbox/issues/1687) - Enabled custom fields for services
* [#1739](https://github.com/digitalocean/netbox/issues/1739) - Enabled custom fields for secrets
* [#1794](https://github.com/digitalocean/netbox/issues/1794) - Improved POST/PATCH representation of nested objects
* [#2029](https://github.com/digitalocean/netbox/issues/2029) - Added optional NAPALM arguments to Platform model
* [#2034](https://github.com/digitalocean/netbox/issues/2034) - Include the ID when showing nested interface connections (API change)
* [#2118](https://github.com/digitalocean/netbox/issues/2118) - Added `latitude` and `longitude` fields to Site for GPS coordinates
* [#2131](https://github.com/digitalocean/netbox/issues/2131) - Added `created` and `last_updated` fields to DeviceType
* [#2157](https://github.com/digitalocean/netbox/issues/2157) - Fixed natural ordering of objects when sorted by name
* [#2225](https://github.com/digitalocean/netbox/issues/2225) - Add "view elevations" button for site rack groups

## Bug Fixes

* [#2272](https://github.com/digitalocean/netbox/issues/2272) - Allow subdevice_role to be null on DeviceTypeSerializer"
* [#2286](https://github.com/digitalocean/netbox/issues/2286) - Fixed "mark connected" button for PDU outlet connections

## API Changes

* Introduced the `/extras/config-contexts/`, `/extras/object-changes/`, and `/extras/tags/` API endpoints
* API writes now return a nested representation of related objects (rather than only a numeric ID)
* The dcim.DeviceType serializer now includes `created` and `last_updated` fields
* The dcim.Site serializer now includes `latitude` and `longitude` fields
* The ipam.Service and secrets.Secret serializers now include custom fields
* The dcim.Platform serializer now includes a free-form (JSON) `napalm_args` field

## Changes Since v2.4-beta1

### Enhancements

* [#2229](https://github.com/digitalocean/netbox/issues/2229) - Allow mapping of ConfigContexts to tenant groups
* [#2259](https://github.com/digitalocean/netbox/issues/2259) - Add changelog tab to interface view
* [#2264](https://github.com/digitalocean/netbox/issues/2264) - Added "map it" link for site GPS coordinates

### Bug Fixes

* [#2137](https://github.com/digitalocean/netbox/issues/2137) - Fixed JSON serialization of dates
* [#2258](https://github.com/digitalocean/netbox/issues/2258) - Include changed object type on home page changelog
* [#2265](https://github.com/digitalocean/netbox/issues/2265) - Include parent regions when filtering applicable ConfigContexts
* [#2288](https://github.com/digitalocean/netbox/issues/2288) - Fix exception when assigning objects to a ConfigContext via the API
* [#2296](https://github.com/digitalocean/netbox/issues/2296) - Fix AttributeError when creating a new object with tags assigned
* [#2300](https://github.com/digitalocean/netbox/issues/2300) - Fix assignment of an interface to an IP address via API PATCH
* [#2301](https://github.com/digitalocean/netbox/issues/2301) - Fix model validation on assignment of ManyToMany fields via API PATCH
* [#2305](https://github.com/digitalocean/netbox/issues/2305) - Make VLAN fields optional when creating a VM interface via the API

---

v2.3.7 (2018-07-26)

## Enhancements

* [#2166](https://github.com/digitalocean/netbox/issues/2166) - Enable partial matching on device asset_tag during search

## Bug Fixes

* [#1977](https://github.com/digitalocean/netbox/issues/1977) - Fixed exception when creating a virtual chassis with a non-master device in position 1
* [#1992](https://github.com/digitalocean/netbox/issues/1992) - Isolate errors when one of multiple NAPALM methods fails
* [#2202](https://github.com/digitalocean/netbox/issues/2202) - Ditched half-baked concept of tenancy inheritance via VRF
* [#2222](https://github.com/digitalocean/netbox/issues/2222) - IP addresses created via the `available-ips` API endpoint should have the same mask as their parent prefix (not /32)
* [#2231](https://github.com/digitalocean/netbox/issues/2231) - Remove `get_absolute_url()` from DeviceRole (can apply to devices or VMs)
* [#2250](https://github.com/digitalocean/netbox/issues/2250) - Include stat counters on report result navigation
* [#2255](https://github.com/digitalocean/netbox/issues/2255) - Corrected display of results in reports list
* [#2256](https://github.com/digitalocean/netbox/issues/2256) - Prevent navigation menu overlap when jumping to test results on report page
* [#2257](https://github.com/digitalocean/netbox/issues/2257) - Corrected casting of RIR utilization stats as floats
* [#2266](https://github.com/digitalocean/netbox/issues/2266) - Permit additional logging of exceptions beyond custom middleware

---

v2.3.6 (2018-07-16)

## Enhancements

* [#2107](https://github.com/digitalocean/netbox/issues/2107) - Added virtual chassis to global search
* [#2125](https://github.com/digitalocean/netbox/issues/2125) - Show child status in device bay list

## Bug Fixes

* [#2214](https://github.com/digitalocean/netbox/issues/2214) - Error when assigning a VLAN to an interface on a VM in a cluster with no assigned site
* [#2239](https://github.com/digitalocean/netbox/issues/2239) - Pin django-filter to version 1.1.0

---

v2.3.5 (2018-07-02)

## Enhancements

* [#2159](https://github.com/digitalocean/netbox/issues/2159) - Allow custom choice field to specify a default choice
* [#2177](https://github.com/digitalocean/netbox/issues/2177) - Include device serial number in rack elevation pop-up
* [#2194](https://github.com/digitalocean/netbox/issues/2194) - Added `address` filter to IPAddress model

## Bug Fixes

* [#1826](https://github.com/digitalocean/netbox/issues/1826) - Corrected description of security parameters under API definition
* [#2021](https://github.com/digitalocean/netbox/issues/2021) - Fix recursion error when viewing API docs under Python 3.4
* [#2064](https://github.com/digitalocean/netbox/issues/2064) - Disable calls to online swagger validator
* [#2173](https://github.com/digitalocean/netbox/issues/2173) - Fixed IndexError when automatically allocating IP addresses from large IPv6 prefixes
* [#2181](https://github.com/digitalocean/netbox/issues/2181) - Raise validation error on invalid `prefix_length` when allocating next-available prefix
* [#2182](https://github.com/digitalocean/netbox/issues/2182) - ValueError can be raised when viewing the interface connections table
* [#2191](https://github.com/digitalocean/netbox/issues/2191) - Added missing static choices to circuits and DCIM API endpoints
* [#2192](https://github.com/digitalocean/netbox/issues/2192) - Prevent a 0U device from being assigned to a rack position

---

v2.3.4 (2018-06-07)

## Bug Fixes

* [#2066](https://github.com/digitalocean/netbox/issues/2066) - Catch `AddrFormatError` exception on invalid IP addresses
* [#2075](https://github.com/digitalocean/netbox/issues/2075) - Enable tenant assignment when creating a rack reservation via the API
* [#2083](https://github.com/digitalocean/netbox/issues/2083) - Add missing export button to rack roles list view
* [#2087](https://github.com/digitalocean/netbox/issues/2087) - Don't overwrite existing vc_position of master device when creating a virtual chassis
* [#2093](https://github.com/digitalocean/netbox/issues/2093) - Fix link to circuit termination in device interfaces table
* [#2097](https://github.com/digitalocean/netbox/issues/2097) - Fixed queryset-based bulk deletion of clusters and regions
* [#2098](https://github.com/digitalocean/netbox/issues/2098) - Fixed missing checkboxes for host devices in cluster view
* [#2127](https://github.com/digitalocean/netbox/issues/2127) - Prevent non-conntectable interfaces from being connected
* [#2143](https://github.com/digitalocean/netbox/issues/2143) - Accept null value for empty time zone field
* [#2148](https://github.com/digitalocean/netbox/issues/2148) - Do not force timezone selection when editing sites in bulk
* [#2150](https://github.com/digitalocean/netbox/issues/2150) - Fix display of LLDP neighbors when interface name contains a colon

---

v2.3.3 (2018-04-19)

## Enhancements

* [#1990](https://github.com/digitalocean/netbox/issues/1990) - Improved search function when assigning an IP address to an interface

## Bug Fixes

* [#1975](https://github.com/digitalocean/netbox/issues/1975) - Correct filtering logic for custom boolean fields
* [#1988](https://github.com/digitalocean/netbox/issues/1988) - Order interfaces naturally when bulk renaming
* [#1993](https://github.com/digitalocean/netbox/issues/1993) - Corrected status choices in site CSV import form
* [#1999](https://github.com/digitalocean/netbox/issues/1999) - Added missing description field to site edit form
* [#2012](https://github.com/digitalocean/netbox/issues/2012) - Fixed deselection of an IP address as the primary IP for its parent device/VM
* [#2014](https://github.com/digitalocean/netbox/issues/2014) - Allow assignment of VLANs to VM interfaces via the API
* [#2019](https://github.com/digitalocean/netbox/issues/2019) - Avoid casting oversized numbers as integers
* [#2022](https://github.com/digitalocean/netbox/issues/2022) - Show 0 for zero-value fields on CSV export
* [#2023](https://github.com/digitalocean/netbox/issues/2023) - Manufacturer should not be a required field when importing platforms
* [#2037](https://github.com/digitalocean/netbox/issues/2037) - Fixed IndexError exception when attempting to create a new rack reservation

---

v2.3.2 (2018-03-22)

## Enhancements

* [#1586](https://github.com/digitalocean/netbox/issues/1586) - Extend bulk interface creation to support alphanumeric characters
* [#1866](https://github.com/digitalocean/netbox/issues/1866) - Introduced AnnotatedMultipleChoiceField for filter forms
* [#1930](https://github.com/digitalocean/netbox/issues/1930) - Switched to drf-yasg for Swagger API documentation
* [#1944](https://github.com/digitalocean/netbox/issues/1944) - Enable assigning VLANs to virtual machine interfaces
* [#1945](https://github.com/digitalocean/netbox/issues/1945) - Implemented a VLAN members view
* [#1949](https://github.com/digitalocean/netbox/issues/1949) - Added a button to view elevations on rack groups list
* [#1952](https://github.com/digitalocean/netbox/issues/1952) - Implemented a more robust mechanism for assigning VLANs to interfaces

## Bug Fixes

* [#1948](https://github.com/digitalocean/netbox/issues/1948) - Fix TypeError when attempting to add a member to an existing virtual chassis
* [#1951](https://github.com/digitalocean/netbox/issues/1951) - Fix TypeError exception when importing platforms
* [#1953](https://github.com/digitalocean/netbox/issues/1953) - Ignore duplicate IPs when calculating prefix utilization
* [#1955](https://github.com/digitalocean/netbox/issues/1955) - Require a plaintext value when creating a new secret
* [#1978](https://github.com/digitalocean/netbox/issues/1978) - Include all virtual chassis member interfaces in LLDP neighbors view
* [#1980](https://github.com/digitalocean/netbox/issues/1980) - Fixed bug when trying to nullify a selection custom field under Python 2

---

v2.3.1 (2018-03-01)

## Enhancements

* [#1910](https://github.com/digitalocean/netbox/issues/1910) - Added filters for cluster group and cluster type

## Bug Fixes

* [#1915](https://github.com/digitalocean/netbox/issues/1915) - Redirect to device view after deleting a component
* [#1919](https://github.com/digitalocean/netbox/issues/1919) - Prevent exception when attempting to create a virtual machine without selecting devices
* [#1921](https://github.com/digitalocean/netbox/issues/1921) - Ignore ManyToManyFields when validating a new object created via the API
* [#1924](https://github.com/digitalocean/netbox/issues/1924) - Include VID in VLAN lists when editing an interface
* [#1926](https://github.com/digitalocean/netbox/issues/1926) - Prevent reassignment of parent device when bulk editing VC member interfaces
* [#1927](https://github.com/digitalocean/netbox/issues/1927) - Include all VC member interfaces on A side when creating a new interface connection
* [#1928](https://github.com/digitalocean/netbox/issues/1928) - Fixed form validation when modifying VLANs assigned to an interface
* [#1934](https://github.com/digitalocean/netbox/issues/1934) - Fixed exception when rendering export template on an object type with custom fields assigned
* [#1935](https://github.com/digitalocean/netbox/issues/1935) - Correct API validation of VLANs assigned to interfaces
* [#1936](https://github.com/digitalocean/netbox/issues/1936) - Trigger validation error when attempting to create a virtual chassis without specifying member positions

---

v2.3.0 (2018-02-26)

## New Features

### Virtual Chassis ([#99](https://github.com/digitalocean/netbox/issues/99))

A virtual chassis represents a set of physical devices with a shared control plane; for example, a stack of switches managed as a single device. Viewing the master device of a virtual chassis will show all member interfaces and IP addresses.

### Interface VLAN Assignments ([#150](https://github.com/digitalocean/netbox/issues/150))

Interfaces can now be assigned an 802.1Q mode (access or trunked) and associated with particular VLANs. Thanks to [John Anderson](https://github.com/lampwins) for his work on this!

### Bulk Object Creation via the API ([#1553](https://github.com/digitalocean/netbox/issues/1553))

The REST API now supports the creation of multiple objects of the same type using a single POST request. For example, to create multiple devices:

```
curl -X POST -H "Authorization: Token <TOKEN>" -H "Content-Type: application/json" -H "Accept: application/json; indent=4" http://localhost:8000/api/dcim/devices/ --data '[
{"name": "device1", "device_type": 24, "device_role": 17, "site": 6},
{"name": "device2", "device_type": 24, "device_role": 17, "site": 6},
{"name": "device3", "device_type": 24, "device_role": 17, "site": 6},
]'
```

Bulk creation is all-or-none: If any of the creations fails, the entire operation is rolled back.

### Automatic Provisioning of Next Available Prefixes ([#1694](https://github.com/digitalocean/netbox/issues/1694))

Similar to IP addresses, NetBox now supports automated provisioning of available prefixes from within a parent prefix. For example, to retrieve the next three available /28s within a parent /24:

```
curl -X POST -H "Authorization: Token <TOKEN>" -H "Content-Type: application/json" -H "Accept: application/json; indent=4" http://localhost:8000/api/ipam/prefixes/10153/available-prefixes/ --data '[
{"prefix_length": 28},
{"prefix_length": 28},
{"prefix_length": 28}
]'
```

If the parent prefix cannot accommodate all requested prefixes, the operation is cancelled and no new prefixes are created.

### Bulk Renaming of Device/VM Components ([#1781](https://github.com/digitalocean/netbox/issues/1781))

Device components (interfaces, console ports, etc.) can now be renamed in bulk via the web interface. This was implemented primarily to support the bulk renumbering of interfaces whose parent is part of a virtual chassis.

## Enhancements

* [#1283](https://github.com/digitalocean/netbox/issues/1283) - Added a `time_zone` field to the site model
* [#1321](https://github.com/digitalocean/netbox/issues/1321) - Added `created` and `last_updated` fields for relevant models to their API serializers
* [#1553](https://github.com/digitalocean/netbox/issues/1553) - Introduced support for bulk object creation via the API
* [#1592](https://github.com/digitalocean/netbox/issues/1592) - Added tenancy assignment for rack reservations
* [#1744](https://github.com/digitalocean/netbox/issues/1744) - Allow associating a platform with a specific manufacturer
* [#1758](https://github.com/digitalocean/netbox/issues/1758) - Added a `status` field to the site model
* [#1821](https://github.com/digitalocean/netbox/issues/1821) - Added a `description` field to the site model
* [#1864](https://github.com/digitalocean/netbox/issues/1864) - Added a `status` field to the circuit model

## Bug Fixes

* [#1136](https://github.com/digitalocean/netbox/issues/1136) - Enforce model validation during bulk update
* [#1645](https://github.com/digitalocean/netbox/issues/1645) - Simplified interface serialzier for IP addresses and optimized API view queryset
* [#1838](https://github.com/digitalocean/netbox/issues/1838) - Fix KeyError when attempting to create a VirtualChassis with no devices selected
* [#1847](https://github.com/digitalocean/netbox/issues/1847) - RecursionError when a virtual chasis master device has no name
* [#1848](https://github.com/digitalocean/netbox/issues/1848) - Allow null value for interface encapsulation mode
* [#1867](https://github.com/digitalocean/netbox/issues/1867) - Allow filtering on device status with multiple values
* [#1881](https://github.com/digitalocean/netbox/issues/1881)* - Fixed bulk editing of interface 802.1Q settings
* [#1884](https://github.com/digitalocean/netbox/issues/1884)* - Provide additional context to identify devices when creating/editing a virtual chassis
* [#1907](https://github.com/digitalocean/netbox/issues/1907) - Allow removing an IP as the primary for a device when editing the IP directly

\* New since v2.3-beta2

## Breaking Changes

* Constants representing device status have been renamed for clarity (for example, `STATUS_ACTIVE` is now `DEVICE_STATUS_ACTIVE`). Custom validation reports will need to be updated if they reference any of these constants.

## API Changes

* API creation calls now accept either a single JSON object or a list of JSON objects. If multiple objects are passed and one or more them fail validation, no objects will be created.
* Added `created` and `last_updated` fields for objects inheriting from CreatedUpdatedModel.
* Removed the `parent` filter for prefixes (use `within` or `within_include` instead).
* The IP address serializer now includes only a minimal nested representation of the assigned interface (if any) and its parent device or virtual machine.
* The rack reservation serializer now includes a nested representation of its owning user (as well as the assigned tenant, if any).
* Added endpoints for virtual chassis and VC memberships.
* Added `status`, `time_zone` (pytz format), and `description` fields to dcim.Site.
* Added a `manufacturer` foreign key field on dcim.Platform.
* Added a `status` field on circuits.Circuit.

---

v2.2.10 (2018-02-21)

## Enhancements

* [#78](https://github.com/digitalocean/netbox/issues/78) - Extended topology maps to support console and power connections
* [#1693](https://github.com/digitalocean/netbox/issues/1693) - Allow specifying loose or exact matching for custom field filters
* [#1714](https://github.com/digitalocean/netbox/issues/1714) - Standardized CSV export functionality for all object lists
* [#1876](https://github.com/digitalocean/netbox/issues/1876) - Added explanatory title text to disabled NAPALM buttons on device view
* [#1885](https://github.com/digitalocean/netbox/issues/1885) - Added a device filter field for primary IP

## Bug Fixes

* [#1858](https://github.com/digitalocean/netbox/issues/1858) - Include device/VM count for cluster list in global search results
* [#1859](https://github.com/digitalocean/netbox/issues/1859) - Implemented support for line breaks within CSV fields
* [#1860](https://github.com/digitalocean/netbox/issues/1860) - Do not populate initial values for custom fields when editing objects in bulk
* [#1869](https://github.com/digitalocean/netbox/issues/1869) - Corrected ordering of VRFs with duplicate names
* [#1886](https://github.com/digitalocean/netbox/issues/1886) - Allow setting the primary IPv4/v6 address for a virtual machine via the web UI

---

v2.2.9 (2018-01-31)

## Enhancements

* [#144](https://github.com/digitalocean/netbox/issues/144) - Implemented bulk import/edit/delete views for InventoryItems
* [#1073](https://github.com/digitalocean/netbox/issues/1073) - Include prefixes/IPs from all VRFs when viewing the children of a container prefix in the global table
* [#1366](https://github.com/digitalocean/netbox/issues/1366) - Enable searching for regions by name/slug
* [#1406](https://github.com/digitalocean/netbox/issues/1406) - Display tenant description as title text in object tables
* [#1824](https://github.com/digitalocean/netbox/issues/1824) - Add virtual machine count to platforms list
* [#1835](https://github.com/digitalocean/netbox/issues/1835) - Consistent positioning of previous/next rack buttons

## Bug Fixes

* [#1621](https://github.com/digitalocean/netbox/issues/1621) - Tweaked LLDP interface name evaluation logic
* [#1765](https://github.com/digitalocean/netbox/issues/1765) - Improved rendering of null options for model choice fields in filter forms
* [#1807](https://github.com/digitalocean/netbox/issues/1807) - Populate VRF from parent when creating a new prefix
* [#1809](https://github.com/digitalocean/netbox/issues/1809) - Populate tenant assignment from parent when creating a new prefix
* [#1818](https://github.com/digitalocean/netbox/issues/1818) - InventoryItem API serializer no longer requires specifying a null value for items with no parent
* [#1845](https://github.com/digitalocean/netbox/issues/1845) - Correct display of VMs in list with no role assigned
* [#1850](https://github.com/digitalocean/netbox/issues/1850) - Fix TypeError when attempting IP address import if only unnamed devices exist

---

v2.2.8 (2017-12-20)

## Enhancements

* [#1771](https://github.com/digitalocean/netbox/issues/1771) - Added name filter for racks
* [#1772](https://github.com/digitalocean/netbox/issues/1772) - Added position filter for devices
* [#1773](https://github.com/digitalocean/netbox/issues/1773) - Moved child prefixes table to its own view
* [#1774](https://github.com/digitalocean/netbox/issues/1774) - Include a button to refine search results for all object types under global search
* [#1784](https://github.com/digitalocean/netbox/issues/1784) - Added `cluster_type` filters for virtual machines

## Bug Fixes

* [#1766](https://github.com/digitalocean/netbox/issues/1766) - Fixed display of "select all" button on device power outlets list
* [#1767](https://github.com/digitalocean/netbox/issues/1767) - Use proper template for 404 responses
* [#1778](https://github.com/digitalocean/netbox/issues/1778) - Preserve initial VRF assignment when adding IP addresses in bulk from a prefix
* [#1783](https://github.com/digitalocean/netbox/issues/1783) - Added `vm_role` filter for device roles
* [#1785](https://github.com/digitalocean/netbox/issues/1785) - Omit filter forms from browsable API
* [#1787](https://github.com/digitalocean/netbox/issues/1787) - Added missing site field to virtualization cluster CSV export

---

v2.2.7 (2017-12-07)

## Enhancements

* [#1722](https://github.com/digitalocean/netbox/issues/1722) - Added virtual machine count to site view
* [#1737](https://github.com/digitalocean/netbox/issues/1737) - Added a `contains` API filter to find all prefixes containing a given IP or prefix

## Bug Fixes

* [#1712](https://github.com/digitalocean/netbox/issues/1712) - Corrected tenant inheritance for new IP addresses created from a parent prefix
* [#1721](https://github.com/digitalocean/netbox/issues/1721) - Differentiated child IP count from utilization percentage for prefixes
* [#1740](https://github.com/digitalocean/netbox/issues/1740) - Delete session_key cookie on logout
* [#1741](https://github.com/digitalocean/netbox/issues/1741) - Fixed Unicode support for secret plaintexts
* [#1743](https://github.com/digitalocean/netbox/issues/1743) - Include number of instances for device types in global search
* [#1751](https://github.com/digitalocean/netbox/issues/1751) - Corrected filtering for IPv6 addresses containing letters
* [#1756](https://github.com/digitalocean/netbox/issues/1756) - Improved natural ordering of console server ports and power outlets

---

v2.2.6 (2017-11-16)

## Enhancements

* [#1669](https://github.com/digitalocean/netbox/issues/1669) - Clicking "add an IP" from the prefix view will default to the first available IP within the prefix

## Bug Fixes

* [#1397](https://github.com/digitalocean/netbox/issues/1397) - Display global search in navigation menu unless display is less than 1200px wide
* [#1599](https://github.com/digitalocean/netbox/issues/1599) - Reduce mobile cut-off for navigation menu to 960px
* [#1715](https://github.com/digitalocean/netbox/issues/1715) - Added missing import buttons on object lists
* [#1717](https://github.com/digitalocean/netbox/issues/1717) - Fixed interface validation for virtual machines
* [#1718](https://github.com/digitalocean/netbox/issues/1718) - Set empty label to "Global" or VRF field in IP assignment form

---

v2.2.5 (2017-11-14)

## Enhancements

* [#1512](https://github.com/digitalocean/netbox/issues/1512) - Added a view to search for an IP address being assigned to an interface
* [#1679](https://github.com/digitalocean/netbox/issues/1679) - Added IP address roles to device/VM interface lists
* [#1683](https://github.com/digitalocean/netbox/issues/1683) - Replaced default 500 handler with custom middleware to provide preliminary troubleshooting assistance
* [#1684](https://github.com/digitalocean/netbox/issues/1684) - Replaced prefix `parent` filter with `within` and `within_include`

## Bug Fixes

* [#1471](https://github.com/digitalocean/netbox/issues/1471) - Correct bulk selection of IP addresses within a prefix assigned to a VRF
* [#1642](https://github.com/digitalocean/netbox/issues/1642) - Validate device type classification when creating console server ports and power outlets
* [#1650](https://github.com/digitalocean/netbox/issues/1650) - Correct numeric ordering for interfaces with no alphabetic type
* [#1676](https://github.com/digitalocean/netbox/issues/1676) - Correct filtering of child prefixes upon bulk edit/delete from the parent prefix view
* [#1689](https://github.com/digitalocean/netbox/issues/1689) - Disregard IP address mask when filtering for child IPs of a prefix
* [#1696](https://github.com/digitalocean/netbox/issues/1696) - Fix for NAPALM v2.0+
* [#1699](https://github.com/digitalocean/netbox/issues/1699) - Correct nested representation in the API of primary IPs for virtual machines and add missing primary_ip property
* [#1701](https://github.com/digitalocean/netbox/issues/1701) - Fixed validation in `extras/0008_reports.py` migration for certain versions of PostgreSQL
* [#1703](https://github.com/digitalocean/netbox/issues/1703) - Added API serializer validation for custom integer fields
* [#1705](https://github.com/digitalocean/netbox/issues/1705) - Fixed filtering of devices with a status of offline

---

v2.2.4 (2017-10-31)

## Bug Fixes

* [#1670](https://github.com/digitalocean/netbox/issues/1670) - Fixed server error when calling certain filters (regression from #1649)

---

v2.2.3 (2017-10-31)

## Enhancements

* [#999](https://github.com/digitalocean/netbox/issues/999) - Display devices on which circuits are terminated in circuits list
* [#1491](https://github.com/digitalocean/netbox/issues/1491) - Added initial data for the virtualization app
* [#1620](https://github.com/digitalocean/netbox/issues/1620) - Loosen IP address search filter to match all IPs that start with the given string
* [#1631](https://github.com/digitalocean/netbox/issues/1631) - Added a `post_run` method to the Report class
* [#1666](https://github.com/digitalocean/netbox/issues/1666) - Allow modifying the owner of a rack reservation

## Bug Fixes

* [#1513](https://github.com/digitalocean/netbox/issues/1513) - Correct filtering of custom field choices
* [#1603](https://github.com/digitalocean/netbox/issues/1603) - Hide selection checkboxes for tables with no available actions
* [#1618](https://github.com/digitalocean/netbox/issues/1618) - Allow bulk deletion of all virtual machines
* [#1619](https://github.com/digitalocean/netbox/issues/1619) - Correct text-based filtering of IP network and address fields
* [#1624](https://github.com/digitalocean/netbox/issues/1624) - Add VM count to device roles table
* [#1634](https://github.com/digitalocean/netbox/issues/1634) - Cluster should not be a required field when importing child devices
* [#1649](https://github.com/digitalocean/netbox/issues/1649) - Correct filtering on null values (e.g. ?tenant_id=0) for django-filters v1.1.0+
* [#1653](https://github.com/digitalocean/netbox/issues/1653) - Remove outdated description for DeviceType's `is_network_device` flag
* [#1664](https://github.com/digitalocean/netbox/issues/1664) - Added missing `serial` field in default rack CSV export

---

v2.2.2 (2017-10-17)

## Enhancements

* [#1580](https://github.com/digitalocean/netbox/issues/1580) - Allow cluster assignment when bulk importing devices
* [#1587](https://github.com/digitalocean/netbox/issues/1587) - Add primary IP column for virtual machines in global search results

## Bug Fixes

* [#1498](https://github.com/digitalocean/netbox/issues/1498) - Avoid duplicating nodes when generating topology maps
* [#1579](https://github.com/digitalocean/netbox/issues/1579) - Devices already assigned to a cluster cannot be added to a different cluster
* [#1582](https://github.com/digitalocean/netbox/issues/1582) - Add `virtual_machine` attribute to IPAddress
* [#1584](https://github.com/digitalocean/netbox/issues/1584) - Colorized virtual machine role column
* [#1585](https://github.com/digitalocean/netbox/issues/1585) - Fixed slug-based filtering of virtual machines
* [#1605](https://github.com/digitalocean/netbox/issues/1605) - Added clusters and virtual machines to object list for global search
* [#1609](https://github.com/digitalocean/netbox/issues/1609) - Added missing `virtual_machine` field to IP address interface serializer

---

v2.2.1 (2017-10-12)

## Bug Fixes

* [#1576](https://github.com/digitalocean/netbox/issues/1576) - Moved PostgreSQL validation logic into the relevant migration (fixed ImproperlyConfigured exception on init)

---

v2.2.0 (2017-10-12)

**Note:** This release requires PostgreSQL 9.4 or higher. Do not attempt to upgrade unless you are running at least PostgreSQL 9.4.

**Note:** The release replaces the deprecated pycrypto library with [pycryptodome](https://github.com/Legrandin/pycryptodome). The upgrade script has been extended to automatically uninstall the old library, but please verify your installed packages with `pip freeze | grep pycrypto` if you run into problems.

## New Features

### Virtual Machines and Clusters ([#142](https://github.com/digitalocean/netbox/issues/142))

Our second-most popular feature request has arrived! NetBox now supports the creation of virtual machines, which can be assigned virtual interfaces and IP addresses. VMs are arranged into clusters, each of which has a type and (optionally) a group.

### Custom Validation Reports ([#1511](https://github.com/digitalocean/netbox/issues/1511))

Users can now create custom reports which are run to validate data in NetBox. Reports work very similar to Python unit tests: Each report inherits from NetBox's Report class and contains one or more test method. Reports can be run and retrieved via the web UI, API, or CLI. See [the docs](http://netbox.readthedocs.io/en/stable/miscellaneous/reports/) for more info.

## Enhancements

* [#494](https://github.com/digitalocean/netbox/issues/494) - Include asset tag in device info pop-up on rack elevation
* [#1444](https://github.com/digitalocean/netbox/issues/1444) - Added a `serial` field to the rack model
* [#1479](https://github.com/digitalocean/netbox/issues/1479) - Added an IP address role for CARP
* [#1506](https://github.com/digitalocean/netbox/issues/1506) - Extended rack facility ID field from 30 to 50 characters
* [#1510](https://github.com/digitalocean/netbox/issues/1510) - Added ability to search by name when adding devices to a cluster
* [#1527](https://github.com/digitalocean/netbox/issues/1527) - Replace deprecated pycrypto library with pycryptodome
* [#1551](https://github.com/digitalocean/netbox/issues/1551) - Added API endpoints listing static field choices for each app
* [#1556](https://github.com/digitalocean/netbox/issues/1556) - Added CPAK, CFP2, and CFP4 100GE interface form factors
* Added CSV import views for all object types

## Bug Fixes

* [#1550](https://github.com/digitalocean/netbox/issues/1550) - Corrected interface connections link in navigation menu
* [#1554](https://github.com/digitalocean/netbox/issues/1554) - Don't require form_factor when creating an interface assigned to a virtual machine
* [#1557](https://github.com/digitalocean/netbox/issues/1557) - Added filtering for virtual machine interfaces
* [#1567](https://github.com/digitalocean/netbox/issues/1567) - Prompt user for session key when importing secrets

## API Changes

* Introduced the virtualization app and its associated endpoints at `/api/virtualization`
* Added the `/api/extras/reports` endpoint for fetching and running reports
* The `ipam.Service` and `dcim.Interface` models now have a `virtual_machine` field in addition to the `device` field. Only one of the two fields may be defined for each object
* Added a `vm_role` field to `dcim.DeviceRole`, which indicates whether a role is suitable for assigned to a virtual machine
* Added a `serial` field to 'dcim.Rack` for serial numbers
* Each app now has a `_choices` endpoint, which lists the available options for all model field with static choices (e.g. interface form factors)

---

v2.1.6 (2017-10-11)

## Enhancements

* [#1548](https://github.com/digitalocean/netbox/issues/1548) - Automatically populate tenant assignment when adding an IP address from the prefix view
* [#1561](https://github.com/digitalocean/netbox/issues/1561) - Added primary IP to the devices table in global search
* [#1563](https://github.com/digitalocean/netbox/issues/1563) - Made necessary updates for Django REST Framework v3.7.0

---

v2.1.5 (2017-09-25)

## Enhancements

* [#1484](https://github.com/digitalocean/netbox/issues/1484) - Added individual "add VLAN" buttons on the VLAN groups list
* [#1485](https://github.com/digitalocean/netbox/issues/1485) - Added `BANNER_LOGIN` configuration setting to display a banner on the login page
* [#1499](https://github.com/digitalocean/netbox/issues/1499) - Added utilization graph to child prefixes table
* [#1523](https://github.com/digitalocean/netbox/issues/1523) - Improved the natural ordering of interfaces (thanks to [@tarkatronic](https://github.com/tarkatronic))
* [#1536](https://github.com/digitalocean/netbox/issues/1536) - Improved formatting of aggregate prefix statistics

## Bug Fixes

* [#1469](https://github.com/digitalocean/netbox/issues/1469) - Allow a NAT IP to be assigned as the primary IP for a device
* [#1472](https://github.com/digitalocean/netbox/issues/1472) - Prevented truncation when displaying secret strings containing HTML characters
* [#1486](https://github.com/digitalocean/netbox/issues/1486) - Ignore subinterface IDs when validating LLDP neighbor connections
* [#1489](https://github.com/digitalocean/netbox/issues/1489) - Corrected server error on validation of empty required custom field
* [#1507](https://github.com/digitalocean/netbox/issues/1507) - Fixed error when creating the next available IP from a prefix within a VRF
* [#1520](https://github.com/digitalocean/netbox/issues/1520) - Redirect on GET request to bulk edit/delete views
* [#1522](https://github.com/digitalocean/netbox/issues/1522) - Removed object create/edit forms from the browsable API

---

v2.1.4 (2017-08-30)

## Enhancements

* [#1326](https://github.com/digitalocean/netbox/issues/1326) - Added dropdown widget with common values for circuit speed fields
* [#1341](https://github.com/digitalocean/netbox/issues/1341) - Added a `MEDIA_ROOT` configuration setting to specify where uploaded files are stored on disk
* [#1376](https://github.com/digitalocean/netbox/issues/1376) - Ignore anycast addresses when detecting duplicate IPs
* [#1402](https://github.com/digitalocean/netbox/issues/1402) - Increased max length of name field for device components
* [#1431](https://github.com/digitalocean/netbox/issues/1431) - Added interface form factor for 10GBASE-CX4
* [#1432](https://github.com/digitalocean/netbox/issues/1432) - Added a `commit_rate` field to the circuits list search form
* [#1460](https://github.com/digitalocean/netbox/issues/1460) - Hostnames with no domain are now acceptable in custom URL fields

## Bug Fixes

* [#1429](https://github.com/digitalocean/netbox/issues/1429) - Fixed uptime formatting on device status page
* [#1433](https://github.com/digitalocean/netbox/issues/1433) - Fixed `devicetype_id` filter for DeviceType components
* [#1443](https://github.com/digitalocean/netbox/issues/1443) - Fixed API validation error involving custom field data
* [#1458](https://github.com/digitalocean/netbox/issues/1458) - Corrected permission name on prefix/VLAN roles list

---

v2.1.3 (2017-08-15)

## Bug Fixes

* [#1330](https://github.com/digitalocean/netbox/issues/1330) - Raise validation error when assigning an unrelated IP as the primary IP for a device
* [#1389](https://github.com/digitalocean/netbox/issues/1389) - Avoid splitting carat/prefix on prefix list
* [#1400](https://github.com/digitalocean/netbox/issues/1400) - Removed redundant display of assigned device interface from IP address list
* [#1414](https://github.com/digitalocean/netbox/issues/1414) - Selecting a site from the rack filters automatically updates the available rack groups
* [#1419](https://github.com/digitalocean/netbox/issues/1419) - Allow editing image attachments without re-uploading an image
* [#1420](https://github.com/digitalocean/netbox/issues/1420) - Exclude virtual interfaces from device LLDP neighbors view
* [#1421](https://github.com/digitalocean/netbox/issues/1421) - Improved model validation logic for API serializers
* Fixed page title capitalization in the browsable API

---

v2.1.2 (2017-08-04)

## Enhancements

* [#992](https://github.com/digitalocean/netbox/issues/992) - Allow the creation of multiple services per device with the same protocol and port
* Tweaked navigation menu styling

## Bug Fixes

* [#1388](https://github.com/digitalocean/netbox/issues/1388) - Fixed server error when searching globally for IPs/prefixes (rolled back #1379)
* [#1390](https://github.com/digitalocean/netbox/issues/1390) - Fixed IndexError when viewing available IPs within large IPv6 prefixes

---

v2.1.1 (2017-08-02)

## Enhancements

* [#893](https://github.com/digitalocean/netbox/issues/893) - Allow filtering by null values for NullCharacterFields (e.g. return only unnamed devices)
* [#1368](https://github.com/digitalocean/netbox/issues/1368) - Render reservations in rack elevations view
* [#1374](https://github.com/digitalocean/netbox/issues/1374) - Added NAPALM_ARGS and NAPALM_TIMEOUT configiuration parameters
* [#1375](https://github.com/digitalocean/netbox/issues/1375) - Renamed `NETBOX_USERNAME` and `NETBOX_PASSWORD` configuration parameters to `NAPALM_USERNAME` and `NAPALM_PASSWORD`
* [#1379](https://github.com/digitalocean/netbox/issues/1379) - Allow searching devices by interface MAC address in global search

## Bug Fixes

* [#461](https://github.com/digitalocean/netbox/issues/461) - Display a validation error when attempting to assigning a new child device to a rack face/position
* [#1385](https://github.com/digitalocean/netbox/issues/1385) - Connected device API endpoint no longer requires authentication if `LOGIN_REQUIRED` is False

---

v2.1.0 (2017-07-25)

## New Features

### IP Address Roles ([#819](https://github.com/digitalocean/netbox/issues/819))

The IP address model now supports the assignment of a functional role to help identify special-purpose IPs. These include:

* Loopback
* Secondary
* Anycast
* VIP
* VRRP
* HSRP
* GLBP

### Automatic Provisioning of Next Available IP ([#1246](https://github.com/digitalocean/netbox/issues/1246))

A new API endpoint has been added at `/api/ipam/prefixes/<pk>/available-ips/`. A GET request to this endpoint will return a list of available IP addresses within the prefix (up to the pagination limit). A POST request will automatically create and return the next available IP address.

### NAPALM Integration ([#1348](https://github.com/digitalocean/netbox/issues/1348))

The [NAPALM automation](https://napalm-automation.net/) library provides an abstracted interface for pulling live data (e.g. uptime, software version, running config, LLDP neighbors, etc.) from network devices. The NetBox API has been extended to support executing read-only NAPALM methods on devices defined in NetBox. To enable this functionality, ensure that NAPALM has been installed (`pip install napalm`) and the `NETBOX_USERNAME` and `NETBOX_PASSWORD` [configuration parameters](http://netbox.readthedocs.io/en/stable/configuration/optional-settings/#netbox_username) have been set in configuration.py.

## Enhancements

* [#838](https://github.com/digitalocean/netbox/issues/838) - Display details of all objects being edited/deleted in bulk
* [#1041](https://github.com/digitalocean/netbox/issues/1041) - Added enabled and MTU fields to the interface model
* [#1121](https://github.com/digitalocean/netbox/issues/1121) - Added asset_tag and description fields to the InventoryItem model
* [#1141](https://github.com/digitalocean/netbox/issues/1141) - Include RD when listing VRFs in a form selection field
* [#1203](https://github.com/digitalocean/netbox/issues/1203) - Implemented query filters for all models
* [#1218](https://github.com/digitalocean/netbox/issues/1218) - Added IEEE 802.11 wireless interface types
* [#1269](https://github.com/digitalocean/netbox/issues/1269) - Added circuit termination to interface serializer
* [#1320](https://github.com/digitalocean/netbox/issues/1320) - Removed checkbox from confirmation dialog

## Bug Fixes

* [#1079](https://github.com/digitalocean/netbox/issues/1079) - Order interfaces naturally via API
* [#1285](https://github.com/digitalocean/netbox/issues/1285) - Enforce model validation when creating/editing objects via the API
* [#1358](https://github.com/digitalocean/netbox/issues/1358) - Correct VRF example values in IP/prefix import forms
* [#1362](https://github.com/digitalocean/netbox/issues/1362) - Raise validation error when attempting to create an API key that's too short
* [#1371](https://github.com/digitalocean/netbox/issues/1371) - Extend DeviceSerializer.parent_device to include standard fields

## API changes

* Added a new API endpoint which makes [NAPALM](https://github.com/napalm-automation/napalm) accessible via NetBox
* Device components (console ports, power ports, interfaces, etc.) can only be filtered by a single device name or ID. This limitation was necessary to allow the natural ordering of interfaces according to the device's parent device type.
* Added two new fields to the interface serializer: `enabled` (boolean) and `mtu` (unsigned integer)
* Modified the interface serializer to include three discrete fields relating to connections: `is_connected` (boolean), `interface_connection`, and `circuit_termination`
* Added two new fields to the inventory item serializer: `asset_tag` and `description`
* Added "wireless" to interface type filter (in addition to physical, virtual, and LAG)
* Added a new endpoint at /api/ipam/prefixes/<pk>/available-ips/ to retrieve or create available IPs within a prefix
* Extended `parent_device` on DeviceSerializer to include the `url` and `display_name` of the parent Device, and the `url` of the DeviceBay

---

v2.0.10 (2017-07-14)

## Bug Fixes

* [#1312](https://github.com/digitalocean/netbox/issues/1312) - Catch error when attempting to activate a user key with an invalid private key
* [#1333](https://github.com/digitalocean/netbox/issues/1333) - Corrected label on is_console_server field of DeviceType bulk edit form
* [#1338](https://github.com/digitalocean/netbox/issues/1338) - Allow importing prefixes with "container" status
* [#1339](https://github.com/digitalocean/netbox/issues/1339) - Fixed disappearing checkbox column under django-tables2 v1.7+
* [#1342](https://github.com/digitalocean/netbox/issues/1342) - Allow designation of users and groups when creating/editing a secret role

---

v2.0.9 (2017-07-10)

## Bug Fixes

* [#1319](https://github.com/digitalocean/netbox/issues/1319) - Fixed server error when attempting to create console/power connections
* [#1325](https://github.com/digitalocean/netbox/issues/1325) - Retain interface attachment when editing a circuit termination

---

v2.0.8 (2017-07-05)

## Enhancements

* [#1298](https://github.com/digitalocean/netbox/issues/1298) - Calculate prefix utilization based on its status (container or non-container)
* [#1303](https://github.com/digitalocean/netbox/issues/1303) - Highlight installed interface connections in green on device view
* [#1315](https://github.com/digitalocean/netbox/issues/1315) - Enforce lowercase file extensions for image attachments

## Bug Fixes

* [#1279](https://github.com/digitalocean/netbox/issues/1279) - Fix primary_ip assignment during IP address import
* [#1281](https://github.com/digitalocean/netbox/issues/1281) - Show LLDP neighbors tab on device view only if necessary conditions are met
* [#1282](https://github.com/digitalocean/netbox/issues/1282) - Fixed tooltips on "mark connected/planned" toggle buttons for device connections
* [#1288](https://github.com/digitalocean/netbox/issues/1288) - Corrected permission name for deleting image attachments
* [#1289](https://github.com/digitalocean/netbox/issues/1289) - Retain inside NAT assignment when editing an IP address
* [#1297](https://github.com/digitalocean/netbox/issues/1297) - Allow passing custom field choice selection PKs to API as string-quoted integers
* [#1299](https://github.com/digitalocean/netbox/issues/1299) - Corrected permission name for adding services to devices

---

v2.0.7 (2017-06-15)

## Enhancements

* [#626](https://github.com/digitalocean/netbox/issues/626) - Added bulk disconnect function for console/power/interface connections on device view

## Bug Fixes

* [#1238](https://github.com/digitalocean/netbox/issues/1238) - Fix error when editing an IP with a NAT assignment which has no assigned device
* [#1263](https://github.com/digitalocean/netbox/issues/1263) - Differentiate add and edit permissions for objects
* [#1265](https://github.com/digitalocean/netbox/issues/1265) - Fix console/power/interface connection validation when selecting a device via live search
* [#1266](https://github.com/digitalocean/netbox/issues/1266) - Prevent terminating a circuit to an already-connected interface
* [#1268](https://github.com/digitalocean/netbox/issues/1268) - Fix CSV import error under Python 3
* [#1273](https://github.com/digitalocean/netbox/issues/1273) - Corrected status choices in IP address import form
* [#1274](https://github.com/digitalocean/netbox/issues/1274) - Exclude unterminated circuits from topology maps
* [#1275](https://github.com/digitalocean/netbox/issues/1275) - Raise validation error on prefix import when multiple VLANs are found

---

v2.0.6 (2017-06-12)

## Enhancements

* [#40](https://github.com/digitalocean/netbox/issues/40) - Added IP utilization graph to prefix list
* [#704](https://github.com/digitalocean/netbox/issues/704) - Allow filtering VLANs by group when editing prefixes
* [#913](https://github.com/digitalocean/netbox/issues/913) - Added headers to object CSV exports
* [#990](https://github.com/digitalocean/netbox/issues/990) - Enable logging configuration in configuration.py
* [#1180](https://github.com/digitalocean/netbox/issues/1180) - Simplified the process of finding related devices when viewing a device

## Bug Fixes

* [#1253](https://github.com/digitalocean/netbox/issues/1253) - Improved `upgrade.sh` to allow forcing Python2

---

v2.0.5 (2017-06-08)

## Notes

The maximum number of objects an API consumer can request has been set to 1000 (e.g. `?limit=1000`). This limit can be modified by defining `MAX_PAGE_SIZE` in confgiuration.py. (To remove this limit, set `MAX_PAGE_SIZE=0`.)

## Enhancements

* [#655](https://github.com/digitalocean/netbox/issues/655) - Implemented header-based CSV import of objects
* [#1190](https://github.com/digitalocean/netbox/issues/1190) - Allow partial string matching when searching on custom fields
* [#1237](https://github.com/digitalocean/netbox/issues/1237) - Enabled setting limit=0 to disable pagination in API requests; added `MAX_PAGE_SIZE` configuration setting

## Bug Fixes

* [#837](https://github.com/digitalocean/netbox/issues/837) - Enforce uniqueness where applicable during bulk import of IP addresses
* [#1226](https://github.com/digitalocean/netbox/issues/1226) - Improved validation for custom field values submitted via the API
* [#1232](https://github.com/digitalocean/netbox/issues/1232) - Improved rack space validation on bulk import of devices (see #655)
* [#1235](https://github.com/digitalocean/netbox/issues/1235) - Fix permission name for adding/editing inventory items
* [#1236](https://github.com/digitalocean/netbox/issues/1236) - Truncate rack names in elevations list; add facility ID
* [#1239](https://github.com/digitalocean/netbox/issues/1239) - Fix server error when creating VLANGroup via API
* [#1243](https://github.com/digitalocean/netbox/issues/1243) - Catch ValueError in IP-based object filters
* [#1244](https://github.com/digitalocean/netbox/issues/1244) - Corrected "device" secrets filter to accept a device name

---

v2.0.4 (2017-05-25)

## Bug Fixes

* [#1206](https://github.com/digitalocean/netbox/issues/1206) - Fix redirection in admin UI after activating secret keys when BASE_PATH is set
* [#1207](https://github.com/digitalocean/netbox/issues/1207) - Include nested LAG serializer when showing interface connections (API)
* [#1210](https://github.com/digitalocean/netbox/issues/1210) - Fix TemplateDoesNotExist errors on browsable API views
* [#1212](https://github.com/digitalocean/netbox/issues/1212) - Allow assigning new VLANs to global VLAN groups
* [#1213](https://github.com/digitalocean/netbox/issues/1213) - Corrected table header ordering links on object list views
* [#1214](https://github.com/digitalocean/netbox/issues/1214) - Add status to list of required fields on child device import form
* [#1219](https://github.com/digitalocean/netbox/issues/1219) - Fix image attachment URLs when BASE_PATH is set
* [#1220](https://github.com/digitalocean/netbox/issues/1220) - Suppressed innocuous warning about untracked migrations under Python 3
* [#1229](https://github.com/digitalocean/netbox/issues/1229) - Fix validation error on forms where API search is used

---

v2.0.3 (2017-05-18)

## Enhancements

* [#1196](https://github.com/digitalocean/netbox/issues/1196) - Added a lag_id filter to the API interfaces view
* [#1198](https://github.com/digitalocean/netbox/issues/1198) - Allow filtering unracked devices on device list

## Bug Fixes

* [#1157](https://github.com/digitalocean/netbox/issues/1157) - Hide nav menu search bar on small displays
* [#1186](https://github.com/digitalocean/netbox/issues/1186) - Corrected VLAN edit form so that site assignment is not required
* [#1187](https://github.com/digitalocean/netbox/issues/1187) - Fixed table pagination by introducing a custom table template
* [#1188](https://github.com/digitalocean/netbox/issues/1188) - Serialize interface LAG as nested objected (API)
* [#1189](https://github.com/digitalocean/netbox/issues/1189) - Enforce consistent ordering of objects returned by a global search
* [#1191](https://github.com/digitalocean/netbox/issues/1191) - Bulk selection of IPs under a prefix incorrect when "select all" is used
* [#1195](https://github.com/digitalocean/netbox/issues/1195) - Unable to create an interface connection when searching for peer device
* [#1197](https://github.com/digitalocean/netbox/issues/1197) - Fixed status assignment during bulk import of devices, prefixes, IPs, and VLANs
* [#1199](https://github.com/digitalocean/netbox/issues/1199) - Bulk import of secrets does not prompt user to generate a session key
* [#1200](https://github.com/digitalocean/netbox/issues/1200) - Form validation error when connecting power ports to power outlets

---

v2.0.2 (2017-05-15)

## Enhancements

* [#1122](https://github.com/digitalocean/netbox/issues/1122) - Include NAT inside IPs in IP address list
* [#1137](https://github.com/digitalocean/netbox/issues/1137) - Allow filtering devices list by rack
* [#1170](https://github.com/digitalocean/netbox/issues/1170) - Include A and Z sites for circuits in global search results
* [#1172](https://github.com/digitalocean/netbox/issues/1172) - Linkify racks in side-by-side elevations view
* [#1177](https://github.com/digitalocean/netbox/issues/1177) - Render planned connections as dashed lines on topology maps
* [#1179](https://github.com/digitalocean/netbox/issues/1179) - Adjust topology map text color based on node background
* On all object edit forms, allow filtering the tenant list by tenant group

## Bug Fixes

* [#1158](https://github.com/digitalocean/netbox/issues/1158) - Exception thrown when creating a device component with an invalid name
* [#1159](https://github.com/digitalocean/netbox/issues/1159) - Only superusers can see "edit IP" buttons on the device interfaces list
* [#1160](https://github.com/digitalocean/netbox/issues/1160) - Linkify secrets and tenants in global search results
* [#1161](https://github.com/digitalocean/netbox/issues/1161) - Fix "add another" behavior when creating an API token
* [#1166](https://github.com/digitalocean/netbox/issues/1166) - Fixed bulk IP address creation when assigning tenants
* [#1168](https://github.com/digitalocean/netbox/issues/1168) - Total count of objects missing from list view paginator
* [#1171](https://github.com/digitalocean/netbox/issues/1171) - Allow removing site assignment when bulk editing VLANs
* [#1173](https://github.com/digitalocean/netbox/issues/1173) - Tweak interface manager to fall back to naive ordering

---

v2.0.1 (2017-05-10)

## Bug Fixes

* [#1149](https://github.com/digitalocean/netbox/issues/1149) - Port list does not populate when creating a console or power connection
* [#1150](https://github.com/digitalocean/netbox/issues/1150) - Error when uploading image attachments with Unicode names under Python 2
* [#1151](https://github.com/digitalocean/netbox/issues/1151) - Server error: name 'escape' is not defined
* [#1152](https://github.com/digitalocean/netbox/issues/1152) - Unable to edit user keys
* [#1153](https://github.com/digitalocean/netbox/issues/1153) - UnicodeEncodeError when searching for non-ASCII characters on Python 2

---

v2.0.0 (2017-05-09)

## New Features

### API 2.0 ([#113](https://github.com/digitalocean/netbox/issues/113))

The NetBox API has been completely rewritten and now features full read/write ability.

### Image Attachments ([#152](https://github.com/digitalocean/netbox/issues/152))

Users are now able to attach photos and other images to sites, racks, and devices. (Please ensure that the new `media` directory is writable by the system account NetBox runs as.)

### Global Search ([#159](https://github.com/digitalocean/netbox/issues/159))

NetBox now supports searching across all primary object types at once.

### Rack Elevations View ([#951](https://github.com/digitalocean/netbox/issues/951))

A new view has been introduced to display the elevations of multiple racks side-by-side.

## Enhancements

* [#154](https://github.com/digitalocean/netbox/issues/154) - Expanded device status field to include options other than active/offline
* [#430](https://github.com/digitalocean/netbox/issues/430) - Include circuits when rendering topology maps
* [#578](https://github.com/digitalocean/netbox/issues/578) - Show topology maps not assigned to a site on the home view
* [#1100](https://github.com/digitalocean/netbox/issues/1100) - Add a "view all" link to completed bulk import views is_pool for prefixes)
* [#1110](https://github.com/digitalocean/netbox/issues/1110) - Expand bulk edit forms to include boolean fields (e.g. toggle is_pool for prefixes)

## Bug Fixes

From v1.9.6:

* [#403](https://github.com/digitalocean/netbox/issues/403) - Record console/power/interface connects and disconnects as user actions
* [#853](https://github.com/digitalocean/netbox/issues/853) -  Added "status" field to device bulk import form
* [#1101](https://github.com/digitalocean/netbox/issues/1101) - Fix AJAX scripting for device component selection forms
* [#1103](https://github.com/digitalocean/netbox/issues/1103) - Correct handling of validation errors when creating IP addresses in bulk
* [#1104](https://github.com/digitalocean/netbox/issues/1104) - Fix VLAN assignment on prefix import
* [#1115](https://github.com/digitalocean/netbox/issues/1115) - Enabled responsive (side-scrolling) tables for small screens
* [#1116](https://github.com/digitalocean/netbox/issues/1116) - Correct object links on recursive deletion error
* [#1125](https://github.com/digitalocean/netbox/issues/1125) - Include MAC addresses on a device's interface list
* [#1144](https://github.com/digitalocean/netbox/issues/1144) - Allow multiple status selections for Prefix, IP address, and VLAN filters

From beta3:

* [#1113](https://github.com/digitalocean/netbox/issues/1113) - Fixed server error when attempting to delete an image attachment
* [#1114](https://github.com/digitalocean/netbox/issues/1114) - Suppress OSError when attempting to access a deleted image attachment
* [#1126](https://github.com/digitalocean/netbox/issues/1126) - Fixed server error when editing a user key via admin UI attachment
* [#1132](https://github.com/digitalocean/netbox/issues/1132) - Prompt user to unlock session key when importing secrets

## Additional Changes

* The Module DCIM model has been renamed to InventoryItem to better reflect its intended function, and to make room for work on [#824](https://github.com/digitalocean/netbox/issues/824).
* Redundant portions of the admin UI have been removed ([#973](https://github.com/digitalocean/netbox/issues/973)).
* The Docker build components have been moved into [their own repository](https://github.com/digitalocean/netbox-docker).

---

v1.9.6 (2017-04-21)

## Improvements

* [#878](https://github.com/digitalocean/netbox/issues/878) - Merged IP addresses with interfaces list on device view
* [#1001](https://github.com/digitalocean/netbox/issues/1001) - Interface assignment can be modified when editing an IP address
* [#1084](https://github.com/digitalocean/netbox/issues/1084) - Include custom fields when creating IP addresses in bulk

## Bug Fixes

* [#1057](https://github.com/digitalocean/netbox/issues/1057) - Corrected VLAN validation during prefix import
* [#1061](https://github.com/digitalocean/netbox/issues/1061) - Fixed potential for script injection via create/edit/delete messages
* [#1070](https://github.com/digitalocean/netbox/issues/1070) - Corrected installation instructions for Python3 on CentOS/RHEL
* [#1071](https://github.com/digitalocean/netbox/issues/1071) - Protect assigned circuit termination when an interface is deleted
* [#1072](https://github.com/digitalocean/netbox/issues/1072) - Order LAG interfaces naturally on bulk interface edit form
* [#1074](https://github.com/digitalocean/netbox/issues/1074) - Require ncclient 0.5.3 (Python 3 fix)
* [#1090](https://github.com/digitalocean/netbox/issues/1090) - Improved installation documentation for Python 3
* [#1092](https://github.com/digitalocean/netbox/issues/1092) - Increase randomness in SECRET_KEY generation tool

---

v1.9.5 (2017-04-06)

## Improvements

* [#1052](https://github.com/digitalocean/netbox/issues/1052) - Added rack reservation list and bulk delete views

## Bug Fixes

* [#1038](https://github.com/digitalocean/netbox/issues/1038) - Suppress upgrading to Django 1.11 (will be supported in v2.0)
* [#1037](https://github.com/digitalocean/netbox/issues/1037) - Fixed error on VLAN import with duplicate VLAN group names
* [#1047](https://github.com/digitalocean/netbox/issues/1047) - Correct ordering of numbered subinterfaces
* [#1051](https://github.com/digitalocean/netbox/issues/1051) - Upgraded django-rest-swagger

---

v1.9.4-r1 (2017-04-04)

## Improvements

* [#362](https://github.com/digitalocean/netbox/issues/362) - Added per_page query parameter to control pagination page length

## Bug Fixes

* [#991](https://github.com/digitalocean/netbox/issues/991) - Correct server error on "create and connect another" interface connection
* [#1022](https://github.com/digitalocean/netbox/issues/1022) - Record user actions when creating IP addresses in bulk
* [#1027](https://github.com/digitalocean/netbox/issues/1027) - Fixed nav menu highlighting when BASE_PATH is set
* [#1034](https://github.com/digitalocean/netbox/issues/1034) - Added migration missing from v1.9.4 release

---

v1.9.3 (2017-03-23)

## Improvements

* [#972](https://github.com/digitalocean/netbox/issues/972) - Add ability to filter connections list by device name
* [#974](https://github.com/digitalocean/netbox/issues/974) - Added MAC address filter to API interfaces list
* [#978](https://github.com/digitalocean/netbox/issues/978) - Allow filtering device types by function and subdevice role
* [#981](https://github.com/digitalocean/netbox/issues/981) - Allow filtering primary objects by a given set of IDs
* [#983](https://github.com/digitalocean/netbox/issues/983) - Include peer device names when listing circuits in device view

## Bug Fixes

* [#967](https://github.com/digitalocean/netbox/issues/967) - Fix error when assigning a new interface to a LAG

---

v1.9.2 (2017-03-14)

## Bug Fixes

* [#950](https://github.com/digitalocean/netbox/issues/950) - Fix site_id error on child device import
* [#956](https://github.com/digitalocean/netbox/issues/956) - Correct bug affecting unnamed rackless devices
* [#957](https://github.com/digitalocean/netbox/issues/957) - Correct device site filter count to include unracked devices
* [#963](https://github.com/digitalocean/netbox/issues/963) - Fix bug in IPv6 address range expansion
* [#964](https://github.com/digitalocean/netbox/issues/964) - Fix bug when bulk editing/deleting filtered set of objects

---

v1.9.1 (2017-03-08)

## Improvements

* [#945](https://github.com/digitalocean/netbox/issues/945) - Display the current user in the navigation menu
* [#946](https://github.com/digitalocean/netbox/issues/946) - Disregard mask length when filtering IP addresses by a parent prefix

## Bug Fixes

* [#941](https://github.com/digitalocean/netbox/issues/941) - Corrected old references to rack.site on Device
* [#943](https://github.com/digitalocean/netbox/issues/943) - Child prefixes missing on Python 3
* [#944](https://github.com/digitalocean/netbox/issues/944) - Corrected console and power connection form behavior
* [#948](https://github.com/digitalocean/netbox/issues/948) - Region name should be hyperlinked to site list

---

v1.9.0-r1 (2017-03-03)

## New Features

### Rack Reservations ([#36](https://github.com/digitalocean/netbox/issues/36))

Users can now reserve an arbitrary number of units within a rack, adding a comment noting their intentions. Reservations do not interfere with installed devices: It is possible to reserve a unit for future use even if it is currently occupied by a device.

### Interface Groups ([#105](https://github.com/digitalocean/netbox/issues/105))

A new Link Aggregation Group (LAG) virtual form factor has been added. Physical interfaces can be assigned to a parent LAG interface to represent a port-channel or similar logical bundling of links.

### Regions ([#164](https://github.com/digitalocean/netbox/issues/164))

A new region model has been introduced to allow for the geographic organization of sites. Regions can be nested recursively to form a hierarchy.

### Rackless Devices ([#198](https://github.com/digitalocean/netbox/issues/198))

Previous releases required each device to be assigned to a particular rack within a site. This requirement has been relaxed so that devices must only be assigned to a site, and may optionally be assigned to a rack.

### Global VLANs ([#235](https://github.com/digitalocean/netbox/issues/235))

Assignment of VLANs and VLAN groups to sites is now optional, allowing for the representation of a VLAN spanning multiple sites.

## Improvements

* [#862](https://github.com/digitalocean/netbox/issues/862) - Show both IPv6 and IPv4 primary IPs in device list
* [#894](https://github.com/digitalocean/netbox/issues/894) - Expand device name max length to 64 characters
* [#898](https://github.com/digitalocean/netbox/issues/898) - Expanded circuits list in provider view rack face
* [#901](https://github.com/digitalocean/netbox/issues/901) - Support for filtering prefixes and IP addresses by mask length

## Bug Fixes

* [#872](https://github.com/digitalocean/netbox/issues/872) - Fixed TypeError on bulk IP address creation (Python 3)
* [#884](https://github.com/digitalocean/netbox/issues/884) - Preserve selected rack unit when changing a device's rack face
* [#892](https://github.com/digitalocean/netbox/issues/892) - Restored missing edit/delete buttons when viewing child prefixes and IP addresses from a parent object
* [#897](https://github.com/digitalocean/netbox/issues/897) - Fixed power connections CSV export
* [#903](https://github.com/digitalocean/netbox/issues/903) - Only alert on missing critical connections if present in the parent device type
* [#935](https://github.com/digitalocean/netbox/issues/935) - Fix form validation error when connecting an interface using live search
* [#937](https://github.com/digitalocean/netbox/issues/937) - Region assignment should be optional when creating a site
* [#938](https://github.com/digitalocean/netbox/issues/938) - Provider view yields an error if one or more circuits is assigned to a tenant

---

v1.8.4 (2017-02-03)

## Improvements

* [#856](https://github.com/digitalocean/netbox/issues/856) - Strip whitespace from fields during CSV import

## Bug Fixes

* [#851](https://github.com/digitalocean/netbox/issues/851) - Resolve encoding issues during import/export (Python 3)
* [#854](https://github.com/digitalocean/netbox/issues/854) - Correct processing of get_return_url() in ObjectDeleteView
* [#859](https://github.com/digitalocean/netbox/issues/859) - Fix Javascript for connection status toggle button on device view
* [#861](https://github.com/digitalocean/netbox/issues/861) - Avoid overwriting device primary IP assignment from alternate family during bulk import of IP addresses
* [#865](https://github.com/digitalocean/netbox/issues/865) - Fix server error when attempting to delete a protected object parent (Python 3)

---

v1.8.3 (2017-01-26)

## Improvements

* [#782](https://github.com/digitalocean/netbox/issues/782) - Allow filtering devices list by manufacturer
* [#820](https://github.com/digitalocean/netbox/issues/820) - Add VLAN column to parent prefixes table on IP address view
* [#821](https://github.com/digitalocean/netbox/issues/821) - Support for comma separation in bulk IP/interface creation
* [#827](https://github.com/digitalocean/netbox/issues/827) - **Introduced support for Python 3**
* [#836](https://github.com/digitalocean/netbox/issues/836) - Add "deprecated" status for IP addresses
* [#841](https://github.com/digitalocean/netbox/issues/841) - Merged search and filter forms on all object lists

## Bug Fixes

* [#816](https://github.com/digitalocean/netbox/issues/816) - Redirect back to parent prefix view after deleting child prefixes termination
* [#817](https://github.com/digitalocean/netbox/issues/817) - Update last_updated time of a circuit when editing a child termination
* [#830](https://github.com/digitalocean/netbox/issues/830) - Redirect user to device view after editing a device component
* [#840](https://github.com/digitalocean/netbox/issues/840) - Correct API path resolution for secrets when BASE_PATH is configured
* [#844](https://github.com/digitalocean/netbox/issues/844) - Apply order_naturally() to API interfaces list
* [#845](https://github.com/digitalocean/netbox/issues/845) - Fix missing edit/delete buttons on object tables for non-superusers


---

v1.8.2 (2017-01-18)

## Improvements

* [#284](https://github.com/digitalocean/netbox/issues/284) - Enabled toggling of interface display order per device type
* [#760](https://github.com/digitalocean/netbox/issues/760) - Redirect user back to device view after deleting an assigned IP address
* [#783](https://github.com/digitalocean/netbox/issues/783) - Add a description field to the Circuit model
* [#797](https://github.com/digitalocean/netbox/issues/797) - Add description column to VLANs table
* [#803](https://github.com/digitalocean/netbox/issues/803) - Clarify that no child objects are deleted when deleting a prefix
* [#805](https://github.com/digitalocean/netbox/issues/805) - Linkify site column in device table

## Bug Fixes

* [#776](https://github.com/digitalocean/netbox/issues/776) - Prevent circuits from appearing twice while searching
* [#778](https://github.com/digitalocean/netbox/issues/778) - Corrected an issue preventing multiple interfaces with the same position ID from appearing in a device's interface list
* [#785](https://github.com/digitalocean/netbox/issues/785) - Trigger validation error when importing a prefix assigned to a nonexistent VLAN
* [#802](https://github.com/digitalocean/netbox/issues/802) - Fixed enforcement of ENFORCE_GLOBAL_UNIQUE for prefixes
* [#807](https://github.com/digitalocean/netbox/issues/807) - Redirect user back to form when adding IP addresses in bulk and "create and add another" is clicked
* [#810](https://github.com/digitalocean/netbox/issues/810) - Suppress unique IP validation on invalid IP addresses and prefixes

---

v1.8.1 (2017-01-04)

## Improvements

* [#771](https://github.com/digitalocean/netbox/issues/771) - Don't automatically redirect user when only one object is returned in a list

## Bug Fixes

* [#764](https://github.com/digitalocean/netbox/issues/764) - Encapsulate in double quotes values containing commas when exporting to CSV
* [#767](https://github.com/digitalocean/netbox/issues/767) - Fixes xconnect_id error when searching for circuits
* [#769](https://github.com/digitalocean/netbox/issues/769) - Show default value for boolean custom fields
* [#772](https://github.com/digitalocean/netbox/issues/772) - Fixes TypeError in API RackUnitListView when no device is excluded

---

v1.8.0 (2017-01-03)

## New Features

### Point-to-Point Circuits ([#49](https://github.com/digitalocean/netbox/issues/49))

Until now, NetBox has supported tracking only one end of a data circuit. This is fine for Internet connections where you don't care (or know) much about the provider side of the circuit, but many users need the ability to track inter-site circuits as well. This release expands circuit modeling so that each circuit can have an A and/or Z side. Each endpoint must be terminated to a site, and may optionally be terminated to a specific device and interface within that site.

### L4 Services ([#539](https://github.com/digitalocean/netbox/issues/539))

Our first major community contribution introduces the ability to track discrete TCP and UDP services associated with a device (for example, SSH or HTTP). Each service can optionally be assigned to one or more specific IP addresses belonging to the device. Thanks to [@if-fi](https://github.com/if-fi) for the addition!

## Improvements

* [#122](https://github.com/digitalocean/netbox/issues/122) - Added comments field to device types
* [#181](https://github.com/digitalocean/netbox/issues/181) - Implemented support for bulk IP address creation
* [#613](https://github.com/digitalocean/netbox/issues/613) - Added prefixes column to VLAN list; added VLAN column to prefix list
* [#716](https://github.com/digitalocean/netbox/issues/716) - Add ASN field to site bulk edit form
* [#722](https://github.com/digitalocean/netbox/issues/722) - Enabled custom fields for device types
* [#743](https://github.com/digitalocean/netbox/issues/743) - Enabled bulk creation of all device components
* [#756](https://github.com/digitalocean/netbox/issues/756) - Added contact details to site model

## Bug Fixes

* [#563](https://github.com/digitalocean/netbox/issues/563) - Allow a device to be flipped from one rack face to the other without moving it
* [#658](https://github.com/digitalocean/netbox/issues/658) - Enabled conditional treatment of network/broadcast IPs for a prefix by defining it as a pool
* [#741](https://github.com/digitalocean/netbox/issues/741) - Hide "select all" button for users without edit permissions
* [#744](https://github.com/digitalocean/netbox/issues/744) - Fixed export of sites without an AS number
* [#747](https://github.com/digitalocean/netbox/issues/747) - Fixed natural_order_by integer cast error on large numbers
* [#751](https://github.com/digitalocean/netbox/issues/751) - Fixed python-cryptography installation issue on Debian
* [#763](https://github.com/digitalocean/netbox/issues/763) - Added missing fields to CSV exports for racks and prefixes

---

v1.7.3 (2016-12-08)

## Bug Fixes

* [#724](https://github.com/digitalocean/netbox/issues/724) - Exempt API views from LoginRequiredMiddleware to enable basic HTTP authentication when LOGIN_REQUIRED is true
* [#729](https://github.com/digitalocean/netbox/issues/729) - Corrected cancellation links when editing secondary objects
* [#732](https://github.com/digitalocean/netbox/issues/732) - Allow custom select field values to be deselected if the field is not required
* [#733](https://github.com/digitalocean/netbox/issues/733) - Fixed MAC address filter on device list
* [#734](https://github.com/digitalocean/netbox/issues/734) - Corrected display of device type when editing a device

---

v1.7.2-r1 (2016-12-06)

## Improvements

* [#663](https://github.com/digitalocean/netbox/issues/663) - Added MAC address search field to device list
* [#672](https://github.com/digitalocean/netbox/issues/672) - Increased the selection of available colors for rack and device roles
* [#695](https://github.com/digitalocean/netbox/issues/695) - Added is_private field to RIR

## Bug Fixes

* [#677](https://github.com/digitalocean/netbox/issues/677) - Fix setuptools installation error on Debian 8.6
* [#696](https://github.com/digitalocean/netbox/issues/696) - Corrected link to VRF in prefix and IP address breadcrumbs
* [#702](https://github.com/digitalocean/netbox/issues/702) - Improved Unicode support for custom fields
* [#712](https://github.com/digitalocean/netbox/issues/712) - Corrected export of tenants which are not assigned to a group
* [#713](https://github.com/digitalocean/netbox/issues/713) - Include a label for the comments field when editing circuits, providers, or racks in bulk
* [#718](https://github.com/digitalocean/netbox/issues/718) - Restore is_primary field on IP assignment form
* [#723](https://github.com/digitalocean/netbox/issues/723) - API documentation is now accessible when using BASE_PATH
* [#727](https://github.com/digitalocean/netbox/issues/727) - Corrected error in rack elevation display (v1.7.2)

---

v1.7.1 (2016-11-15)

## Improvements

* [#667](https://github.com/digitalocean/netbox/issues/667) - Added prefix utilization statistics to the RIR list view
* [#685](https://github.com/digitalocean/netbox/issues/685) - When assigning an IP to a device, automatically select the interface if only one exists

## Bug Fixes

* [#674](https://github.com/digitalocean/netbox/issues/674) - Fix assignment of status to imported IP addresses
* [#676](https://github.com/digitalocean/netbox/issues/676) - Server error when bulk editing device types
* [#678](https://github.com/digitalocean/netbox/issues/678) - Server error on device import specifying an invalid device type
* [#691](https://github.com/digitalocean/netbox/issues/691) - Allow the assignment of power ports to PDUs
* [#692](https://github.com/digitalocean/netbox/issues/692) - Form errors are not displayed on checkbox fields

---

v1.7.0 (2016-11-03)

## New Features

### IP address statuses ([#87](https://github.com/digitalocean/netbox/issues/87))

An IP address can now be designated as active, reserved, or DHCP. The DHCP status implies that the IP address is part of a DHCP pool and may or may not be assigned to a DHCP client.

### Top-to-bottom rack numbering ([#191](https://github.com/digitalocean/netbox/issues/191))

Racks can now be set to have descending rack units, with U1 at the top of the rack. When adding a device to a rack with descending units, be sure to position it in the **lowest-numbered** unit which it occupies (this will be physically the topmost unit).

## Improvements
* [#211](https://github.com/digitalocean/netbox/issues/211) - Allow device assignment and removal from IP address view
* [#630](https://github.com/digitalocean/netbox/issues/630) - Added a custom 404 page
* [#652](https://github.com/digitalocean/netbox/issues/652) - Use password input controls when editing secrets
* [#654](https://github.com/digitalocean/netbox/issues/654) - Added Cisco FlexStack and FlexStack Plus form factors
* [#661](https://github.com/digitalocean/netbox/issues/661) - Display relevant IP addressing when viewing a circuit

## Bug Fixes
* [#632](https://github.com/digitalocean/netbox/issues/632) - Use semicolons instead of commas to separate regexes in topology maps
* [#647](https://github.com/digitalocean/netbox/issues/647) - Extend form used when assigning an IP to a device
* [#657](https://github.com/digitalocean/netbox/issues/657) - Unicode error when adding device modules
* [#660](https://github.com/digitalocean/netbox/issues/660) - Corrected calculation of utilized space in rack list
* [#664](https://github.com/digitalocean/netbox/issues/664) - Fixed bulk creation of interfaces across multiple devices

---

v1.6.3 (2016-10-19)

## Improvements

* [#353](https://github.com/digitalocean/netbox/issues/353) - Bulk editing of device and device type interfaces
* [#527](https://github.com/digitalocean/netbox/issues/527) - Support for nullification of fields when bulk editing
* [#592](https://github.com/digitalocean/netbox/issues/592) - Allow space-delimited lists of ALLOWED_HOSTS in Docker
* [#608](https://github.com/digitalocean/netbox/issues/608) - Added "select all" button for device and device type components

## Bug Fixes

* [#602](https://github.com/digitalocean/netbox/issues/602) - Correct display of custom integer fields with value of 0 or 1
* [#604](https://github.com/digitalocean/netbox/issues/604) - Correct display of unnamed devices in form selection fields
* [#611](https://github.com/digitalocean/netbox/issues/611) - Power/console/interface connection import: status field should be case-insensitive
* [#615](https://github.com/digitalocean/netbox/issues/615) - Account for BASE_PATH in static URLs and during login
* [#616](https://github.com/digitalocean/netbox/issues/616) - Correct display of custom URL fields

---

v1.6.2-r1 (2016-10-04)

## Improvements

* [#212](https://github.com/digitalocean/netbox/issues/212) - Introduced the `BASE_PATH` configuration setting to allow running NetBox in a URL subdirectory
* [#345](https://github.com/digitalocean/netbox/issues/345) - Bulk edit: allow user to select all objects on page or all matching query
* [#475](https://github.com/digitalocean/netbox/issues/475) - Display "add" buttons at top and bottom of all device/device type panels
* [#480](https://github.com/digitalocean/netbox/issues/480) - Improved layout on mobile devices
* [#481](https://github.com/digitalocean/netbox/issues/481) - Require interface creation before trying to assign an IP to a device
* [#575](https://github.com/digitalocean/netbox/issues/575) - Allow all valid URL schemes in custom fields
* [#579](https://github.com/digitalocean/netbox/issues/579) - Add a description field to export templates

## Bug Fixes

* [#466](https://github.com/digitalocean/netbox/issues/466) - Validate available free space for all instances when increasing the U height of a device type
* [#571](https://github.com/digitalocean/netbox/issues/571) - Correct rack group filter on device list
* [#576](https://github.com/digitalocean/netbox/issues/576) - Delete all relevant CustomFieldValues when deleting a CustomFieldChoice
* [#581](https://github.com/digitalocean/netbox/issues/581) - Correct initialization of custom boolean and select fields
* [#591](https://github.com/digitalocean/netbox/issues/591) - Correct display of component creation buttons in device type view

---

v1.6.1-r1 (2016-09-21)

## Improvements
* [#415](https://github.com/digitalocean/netbox/issues/415) - Add an expand/collapse toggle button to the prefix list
* [#552](https://github.com/digitalocean/netbox/issues/552) - Allow filtering on custom select fields by "none"
* [#561](https://github.com/digitalocean/netbox/issues/561) - Make custom fields accessible from within export templates

## Bug Fixes
* [#493](https://github.com/digitalocean/netbox/issues/493) - CSV import support for UTF-8
* [#531](https://github.com/digitalocean/netbox/issues/531) - Order prefix list by VRF assignment
* [#542](https://github.com/digitalocean/netbox/issues/542) - Add LDAP support in Docker
* [#557](https://github.com/digitalocean/netbox/issues/557) - Add 'global' choice to VRF filter for prefixes and IP addresses
* [#558](https://github.com/digitalocean/netbox/issues/558) - Update slug field when name is populated without a key press
* [#562](https://github.com/digitalocean/netbox/issues/562) - Fixed bulk interface creation
* [#564](https://github.com/digitalocean/netbox/issues/564) - Display custom fields for all applicable objects

---

v1.6.0 (2016-09-13)

## New Features

### Custom Fields ([#129](https://github.com/digitalocean/netbox/issues/129))

Users can now create custom fields to associate arbitrary data with core NetBox objects. For example, you might want to add a geolocation tag to IP prefixes, or a ticket number to each device. Text, integer, boolean, date, URL, and selection fields are supported.

## Improvements

* [#489](https://github.com/digitalocean/netbox/issues/489) - Docker file now builds from a `python:2.7-wheezy` base instead of `ubuntu:14.04`
* [#540](https://github.com/digitalocean/netbox/issues/540) - Add links for VLAN roles under VLAN navigation menu
* Added new interface form factors
* Added address family filters to aggregate and prefix lists

## Bug Fixes

* [#476](https://github.com/digitalocean/netbox/issues/476) - Corrected rack import instructions
* [#484](https://github.com/digitalocean/netbox/issues/484) - Allow bulk deletion of >1K objects
* [#486](https://github.com/digitalocean/netbox/issues/486) - Prompt for secret key only if updating a secret's value
* [#490](https://github.com/digitalocean/netbox/issues/490) - Corrected display of circuit commit rate
* [#495](https://github.com/digitalocean/netbox/issues/495) - Include tenant in prefix and IP CSV export
* [#507](https://github.com/digitalocean/netbox/issues/507) - Corrected rendering of nav menu on screens narrower than 1200px
* [#515](https://github.com/digitalocean/netbox/issues/515) - Clarified instructions for the "face" field when importing devices
* [#522](https://github.com/digitalocean/netbox/issues/522) - Remove obsolete check for staff status when bulk deleting objects
* [#544](https://github.com/digitalocean/netbox/issues/544) - Strip CRLF-style line terminators from rendered export templates

---

v1.5.2 (2016-08-16)

## Bug Fixes

* [#460](https://github.com/digitalocean/netbox/issues/460) - Corrected ordering of IP addresses with differing prefix lengths
* [#463](https://github.com/digitalocean/netbox/issues/463) - Prevent pre-population of livesearch field with '---------'
* [#467](https://github.com/digitalocean/netbox/issues/467) - Include prefixes and IPs which inherit tenancy from their VRF in tenant stats
* [#468](https://github.com/digitalocean/netbox/issues/468) - Don't allow connected interfaces to be changed to the "virtual" form factor
* [#469](https://github.com/digitalocean/netbox/issues/469) - Added missing import buttons to list views
* [#472](https://github.com/digitalocean/netbox/issues/472) - Hide the connection button for interfaces which have a circuit terminated to them

---

v1.5.1 (2016-08-11)

## Improvements

* [#421](https://github.com/digitalocean/netbox/issues/421) - Added an asset tag field to devices
* [#456](https://github.com/digitalocean/netbox/issues/456) - Added IP search box to home page
* Colorized rack and device roles

## Bug Fixes

* [#454](https://github.com/digitalocean/netbox/issues/454) - Corrected error on rack export
* [#457](https://github.com/digitalocean/netbox/issues/457) - Added role field to rack edit form

---

v1.5.0 (2016-08-10)

## New Features

### Rack Enhancements ([#180](https://github.com/digitalocean/netbox/issues/180), [#241](https://github.com/digitalocean/netbox/issues/241))

Like devices, racks can now be assigned to functional roles. This allows users to group racks by designated function as well as by physical location (rack groups). Additionally, rack can now have a defined rail-to-rail width (19 or 23 inches) and a type (two-post-rack, cabinet, etc.).

## Improvements

* [#149](https://github.com/digitalocean/netbox/issues/149) - Added discrete upstream speed field for circuits
* [#157](https://github.com/digitalocean/netbox/issues/157) - Added manufacturer field for device modules
* We have a logo!
* Upgraded to Django 1.10

## Bug Fixes

* [#433](https://github.com/digitalocean/netbox/issues/433) - Corrected form validation when editing child devices
* [#442](https://github.com/digitalocean/netbox/issues/442) - Corrected child device import instructions
* [#443](https://github.com/digitalocean/netbox/issues/443) - Correctly display and initialize VRF for creation of new IP addresses
* [#444](https://github.com/digitalocean/netbox/issues/444) - Corrected prefix model validation
* [#445](https://github.com/digitalocean/netbox/issues/445) - Limit rack height to between 1U and 100U (inclusive)

---

v1.4.2 (2016-08-06)

## Improvements

* [#167](https://github.com/digitalocean/netbox/issues/167) - Added new interface form factors
* [#253](https://github.com/digitalocean/netbox/issues/253) - Added new interface form factors
* [#434](https://github.com/digitalocean/netbox/issues/434) - Restored admin UI access to user action history (however bulk deletion is disabled)
* [#435](https://github.com/digitalocean/netbox/issues/435) - Added an "add prefix" button to the VLAN view

## Bug Fixes

* [#425](https://github.com/digitalocean/netbox/issues/425) - Ignore leading and trailing periods when generating a slug
* [#427](https://github.com/digitalocean/netbox/issues/427) - Prevent error when duplicate IPs are present in a prefix's IP list
* [#429](https://github.com/digitalocean/netbox/issues/429) - Correct redirection of user when adding a secret to a device

---

v1.4.1 (2016-08-03)

## Improvements

* [#289](https://github.com/digitalocean/netbox/issues/289) - Annotate available ranges in prefix IP list
* [#412](https://github.com/digitalocean/netbox/issues/412) - Tenant group assignment is no longer mandatory
* [#422](https://github.com/digitalocean/netbox/issues/422) - CSV import now supports double-quoting values which contain commas

## Bug Fixes

* [#395](https://github.com/digitalocean/netbox/issues/395) - Show child prefixes from all VRFs if the parent belongs to the global table
* [#406](https://github.com/digitalocean/netbox/issues/406) - Fixed circuit list rendring when filtering on port speed or commit rate
* [#409](https://github.com/digitalocean/netbox/issues/409) - Filter IPs and prefixes by tenant slug rather than by its PK
* [#411](https://github.com/digitalocean/netbox/issues/411) - Corrected title of secret roles view
* [#419](https://github.com/digitalocean/netbox/issues/419) - Fixed a potential database performance issue when gathering tenant statistics

---

v1.4.0 (2016-08-01)

## New Features

### Multitenancy ([#16](https://github.com/digitalocean/netbox/issues/16))

NetBox now supports tenants and tenant groups. Sites, racks, devices, VRFs, prefixes, IP addresses, VLANs, and circuits can be assigned to tenants to track the allocation of these resources among customers or internal departments. If a prefix or IP address does not have a tenant assigned, it will fall back to the tenant assigned to its parent VRF (where applicable).

## Improvements

* [#176](https://github.com/digitalocean/netbox/issues/176) - Introduced seed data for new installs
* [#358](https://github.com/digitalocean/netbox/issues/358) - Improved search for all objects
* [#394](https://github.com/digitalocean/netbox/issues/394) - Improved VRF selection during bulk editing of prefixes and IP addresses
* Miscellaneous cosmetic improvements to the UI

## Bug Fixes

* [#392](https://github.com/digitalocean/netbox/issues/392) - Don't include child devices in non-racked devices table
* [#397](https://github.com/digitalocean/netbox/issues/397) - Only include child IPs which belong to the same VRF as the parent prefix

---

v1.3.2 (2016-07-26)

## Improvements

* [#292](https://github.com/digitalocean/netbox/issues/292) - Added part_number field to DeviceType
* [#363](https://github.com/digitalocean/netbox/issues/363) - Added a description field to the VLAN model
* [#374](https://github.com/digitalocean/netbox/issues/374) - Increased VLAN name length to 64 characters
* Enabled bulk deletion of interfaces from devices

## Bug Fixes

* [#359](https://github.com/digitalocean/netbox/issues/359) - Corrected the DCIM API endpoint for finding related connections
* [#370](https://github.com/digitalocean/netbox/issues/370) - Notify user when secret decryption fails
* [#381](https://github.com/digitalocean/netbox/issues/381) - Fix 'u_consumed' error on rack import
* [#384](https://github.com/digitalocean/netbox/issues/384) - Fixed description field's maximum length on IPAM bulk edit forms
* [#385](https://github.com/digitalocean/netbox/issues/385) - Fixed error when deleting a user with one or more associated UserActions

---

v1.3.1 (2016-07-21)

## Improvements

* [#258](https://github.com/digitalocean/netbox/issues/258) - Add an API endpoint to list interface connections
* [#303](https://github.com/digitalocean/netbox/issues/303) - Improved numeric ordering of sites, racks, and devices
* [#304](https://github.com/digitalocean/netbox/issues/304) - Display utilization percentage on rack list
* [#327](https://github.com/digitalocean/netbox/issues/327) - Disable rack assignment for installed child devices

## Bug Fixes

* [#331](https://github.com/digitalocean/netbox/issues/331) - Add group field to VLAN bulk edit form
* Miscellaneous improvements to Unicode handling

---

v1.3.0 (2016-07-18)

## New Features

* [#42](https://github.com/digitalocean/netbox/issues/42) - Allow assignment of VLAN on prefix import
* [#43](https://github.com/digitalocean/netbox/issues/43) - Toggling of IP space uniqueness within a VRF
* [#111](https://github.com/digitalocean/netbox/issues/111) - Introduces VLAN groups
* [#227](https://github.com/digitalocean/netbox/issues/227) - Support for bulk import of child devices

## Bug Fixes

* [#301](https://github.com/digitalocean/netbox/issues/301) - Prevent deletion of DeviceBay when installed device is deleted
* [#306](https://github.com/digitalocean/netbox/issues/306) - Fixed device import to allow an unspecified rack face
* [#307](https://github.com/digitalocean/netbox/issues/307) - Catch `RelatedObjectDoesNotExist` when an invalid device type is defined during device import
* [#308](https://github.com/digitalocean/netbox/issues/308) - Update rack assignment for all child devices when moving a parent device
* [#311](https://github.com/digitalocean/netbox/issues/311) - Fix assignment of primary_ip on IP address import
* [#317](https://github.com/digitalocean/netbox/issues/317) - Rack elevation display fix for device types greater than 42U in height
* [#320](https://github.com/digitalocean/netbox/issues/320) - Disallow import of prefixes with host masks
* [#322](https://github.com/digitalocean/netbox/issues/320) - Corrected VLAN import behavior

---

v1.2.2 (2016-07-14)

## Improvements

* [#174](https://github.com/digitalocean/netbox/issues/174) - Added search and site filter to provider list
* [#270](https://github.com/digitalocean/netbox/issues/270) - Added the ability to filter devices by rack group

## Bug Fixes

* [#115](https://github.com/digitalocean/netbox/issues/115) - Fix deprecated django.core.context_processors reference
* [#268](https://github.com/digitalocean/netbox/issues/268) - Added support for entire 32-bit ASN space
* [#282](https://github.com/digitalocean/netbox/issues/282) - De-select "all" checkbox if one or more objects are deselected
* [#290](https://github.com/digitalocean/netbox/issues/290) - Always display management interfaces for a device type (even if `is_network_device` is not set)

---

v1.2.1 (2016-07-13)

**Note:** This release introduces a new dependency ([natsort](https://pypi.python.org/pypi/natsort)). Be sure to run `upgrade.sh` if upgrading from a previous release.

## Improvements

* [#285](https://github.com/digitalocean/netbox/issues/285) - Added the ability to prefer IPv4 over IPv6 for primary device IPs

## Bug Fixes

* [#243](https://github.com/digitalocean/netbox/issues/243) - Improved ordering of device object lists
* [#271](https://github.com/digitalocean/netbox/issues/271) - Fixed primary_ip bug in secrets API
* [#274](https://github.com/digitalocean/netbox/issues/274) - Fixed primary_ip bug in DCIM admin UI
* [#275](https://github.com/digitalocean/netbox/issues/275) - Fixed bug preventing the expansion of an existing aggregate

---

v1.2.0 (2016-07-12)

## New Features

* [#73](https://github.com/digitalocean/netbox/issues/73) - Added optional persistent banner
* [#93](https://github.com/digitalocean/netbox/issues/73) - Ability to set both IPv4 and IPv6 primary IPs for devices
* [#203](https://github.com/digitalocean/netbox/issues/203) - Introduced support for LDAP

## Bug Fixes

* [#162](https://github.com/digitalocean/netbox/issues/228) - Fixed support for Unicode characters in rack/device/VLAN names
* [#228](https://github.com/digitalocean/netbox/issues/228) - Corrected conditional inclusion of device bay templates
* [#246](https://github.com/digitalocean/netbox/issues/246) - Corrected Docker build instructions
* [#260](https://github.com/digitalocean/netbox/issues/260) - Fixed error on admin UI device type list
* Miscellaneous layout improvements for mobile devices

---

v1.1.0 (2016-07-07)

## New Features

* [#107](https://github.com/digitalocean/netbox/pull/107) - Docker support
* [#91](https://github.com/digitalocean/netbox/issues/91) - Support for subdevices within a device
* [#170](https://github.com/digitalocean/netbox/pull/170) - Added MAC address field to interfaces

## Bug Fixes

* [#169](https://github.com/digitalocean/netbox/issues/169) - Fix rendering of cancellation URL when editing objects
* [#183](https://github.com/digitalocean/netbox/issues/183) - Ignore vi swap files
* [#209](https://github.com/digitalocean/netbox/issues/209) - Corrected error when not confirming component template deletions
* [#214](https://github.com/digitalocean/netbox/issues/214) - Fixed redundant message on bulk interface creation
* [#68](https://github.com/digitalocean/netbox/issues/68) - Improved permissions-related error reporting for secrets

---

v1.0.7-r1 (2016-07-05)

* [#199](https://github.com/digitalocean/netbox/issues/199) - Correct IP address validation

---

v1.0.7 (2016-06-30)

**Note:** If upgrading from a previous release, be sure to run ./upgrade.sh after downloading the new code.
* [#135](https://github.com/digitalocean/netbox/issues/135): Fixed display of navigation menu on mobile screens
* [#141](https://github.com/digitalocean/netbox/issues/141): Fixed rendering of "getting started" guide
* Modified upgrade.sh to use sudo for pip installations
* [#109](https://github.com/digitalocean/netbox/issues/109): Hide the navigation menu from anonymous users if login is required
* [#143](https://github.com/digitalocean/netbox/issues/143): Add help_text to Device.position
* [#136](https://github.com/digitalocean/netbox/issues/136): Prefixes which have host bits set will trigger an error instead of being silently corrected
* [#140](https://github.com/digitalocean/netbox/issues/140): Improved support for Unicode in object names

---

1.0.0 (2016-06-27)

NetBox was originally developed internally at DigitalOcean by the network development team. This release marks the debut of NetBox as an open source project.
<|MERGE_RESOLUTION|>--- conflicted
+++ resolved
@@ -1,1721 +1,1721 @@
-<<<<<<< HEAD
-v2.5.0 (FUTURE)
-
-## Notes
-
-* As promised, Python 2 support has been completed removed. Python 3.5 or higher is now required to run NetBox.
-* The UserAction model, which was deprecated by the new change logging feature in NetBox v2.4, has been removed. If you need to archive user activity, do so prior to upgrading to NetBox v2.5, as the database migration will remove all data associated with this model.
-
-## Enhancements
-
-* [#2000](https://github.com/digitalocean/netbox/issues/2000) - Dropped support for Python 2
-* [#2292](https://github.com/digitalocean/netbox/issues/2292) - Removed the deprecated UserAction model
-* [#2367](https://github.com/digitalocean/netbox/issues/2367) - Removed deprecated RPCClient functionality
-
-## API Changes
-
-* The `rpc_client` field has been removed from dcim.Platform (see #2367)
-=======
-v2.4.7 (FUTURE)
-
-## Bug Fixes
-
-* [#2514](https://github.com/digitalocean/netbox/issues/2514) - Prevent new connections to already connected interfaces
-* [#2515](https://github.com/digitalocean/netbox/issues/2515) - Only use django-rq admin tmeplate if webhooks are enabled
->>>>>>> 0bb5d229
-
----
-
-v2.4.6 (2018-10-05)
-
-## Enhancements
-
-* [#2479](https://github.com/digitalocean/netbox/issues/2479) - Add user permissions for creating/modifying API tokens
-* [#2487](https://github.com/digitalocean/netbox/issues/2487) - Return abbreviated API output when passed `?brief=1`
-
-## Bug Fixes
-
-* [#2393](https://github.com/digitalocean/netbox/issues/2393) - Fix Unicode support for CSV import under Python 2
-* [#2483](https://github.com/digitalocean/netbox/issues/2483) - Set max item count of API-populated form fields to MAX_PAGE_SIZE
-* [#2484](https://github.com/digitalocean/netbox/issues/2484) - Local config context not available on the Virtual Machine Edit Form
-* [#2485](https://github.com/digitalocean/netbox/issues/2485) - Fix cancel button when assigning a service to a device/VM
-* [#2491](https://github.com/digitalocean/netbox/issues/2491) - Fix exception when importing devices with invalid device type
-* [#2492](https://github.com/digitalocean/netbox/issues/2492) - Sanitize hostname and port values returned through LLDP
-
----
-
-v2.4.5 (2018-10-02)
-
-## Enhancements
-
-* [#2392](https://github.com/digitalocean/netbox/issues/2392) - Implemented local context data for devices and virtual machines
-* [#2402](https://github.com/digitalocean/netbox/issues/2402) - Order and format JSON data in form fields
-* [#2432](https://github.com/digitalocean/netbox/issues/2432) - Link remote interface connections to the Interface view
-* [#2438](https://github.com/digitalocean/netbox/issues/2438) - API optimizations for tagged objects
-
-## Bug Fixes
-
-* [#2406](https://github.com/digitalocean/netbox/issues/2406) - Remove hard-coded limit of 1000 objects from API-populated form fields
-* [#2414](https://github.com/digitalocean/netbox/issues/2414) - Tags field missing from device/VM component creation forms
-* [#2442](https://github.com/digitalocean/netbox/issues/2442) - Nullify "next" link in API when limit=0 is passed
-* [#2443](https://github.com/digitalocean/netbox/issues/2443) - Enforce JSON object format when creating config contexts
-* [#2444](https://github.com/digitalocean/netbox/issues/2444) - Improve validation of interface MAC addresses
-* [#2455](https://github.com/digitalocean/netbox/issues/2455) - Ignore unique address enforcement for IPs with a shared/virtual role
-* [#2470](https://github.com/digitalocean/netbox/issues/2470) - Log the creation of device/VM components as object changes
-
----
-
-v2.4.4 (2018-08-22)
-
-## Enhancements
-
-* [#2168](https://github.com/digitalocean/netbox/issues/2168) - Added Extreme SummitStack interface form factors
-* [#2356](https://github.com/digitalocean/netbox/issues/2356) - Include cluster site as read-only field in VirtualMachine serializer
-* [#2362](https://github.com/digitalocean/netbox/issues/2362) - Implemented custom admin site to properly handle BASE_PATH
-* [#2254](https://github.com/digitalocean/netbox/issues/2254) - Implemented searchability for Rack Groups
-
-## Bug Fixes
-
-* [#2353](https://github.com/digitalocean/netbox/issues/2353) - Handle `DoesNotExist` exception when deleting a device with connected interfaces
-* [#2354](https://github.com/digitalocean/netbox/issues/2354) - Increased maximum MTU for interfaces to 65536 bytes
-* [#2355](https://github.com/digitalocean/netbox/issues/2355) - Added item count to inventory tab on device view
-* [#2368](https://github.com/digitalocean/netbox/issues/2368) - Record change in device changelog when altering cluster assignment
-* [#2369](https://github.com/digitalocean/netbox/issues/2369) - Corrected time zone validation on site API serializer
-* [#2370](https://github.com/digitalocean/netbox/issues/2370) - Redirect to parent device after deleting device bays
-* [#2374](https://github.com/digitalocean/netbox/issues/2374) - Fix toggling display of IP addresses in virtual machine interfaces list
-* [#2378](https://github.com/digitalocean/netbox/issues/2378) - Corrected "edit" link for virtual machine interfaces
-
----
-
-v2.4.3 (2018-08-09)
-
-## Enhancements
-
-* [#2333](https://github.com/digitalocean/netbox/issues/2333) - Added search filters for ConfigContexts
-
-## Bug Fixes
-
-* [#2334](https://github.com/digitalocean/netbox/issues/2334) - TypeError raised when WritableNestedSerializer receives a non-integer value
-* [#2335](https://github.com/digitalocean/netbox/issues/2335) - API requires group field when creating/updating a rack
-* [#2336](https://github.com/digitalocean/netbox/issues/2336) - Bulk deleting power outlets and console server ports from a device redirects to home page
-* [#2337](https://github.com/digitalocean/netbox/issues/2337) - Attempting to create the next available prefix within a parent assigned to a VRF raises an AssertionError
-* [#2340](https://github.com/digitalocean/netbox/issues/2340) - API requires manufacturer field when creating/updating an inventory item
-* [#2342](https://github.com/digitalocean/netbox/issues/2342) - IntegrityError raised when attempting to assign an invalid IP address as the primary for a VM
-* [#2344](https://github.com/digitalocean/netbox/issues/2344) - AttributeError when assigning VLANs to an interface on a device/VM not assigned to a site
-
----
-
-v2.4.2 (2018-08-08)
-
-## Bug Fixes
-
-* [#2318](https://github.com/digitalocean/netbox/issues/2318) - ImportError when viewing a report
-* [#2319](https://github.com/digitalocean/netbox/issues/2319) - Extend ChoiceField to properly handle true/false choice keys
-* [#2320](https://github.com/digitalocean/netbox/issues/2320) - TypeError when dispatching a webhook with a secret key configured
-* [#2321](https://github.com/digitalocean/netbox/issues/2321) - Allow explicitly setting a null value on nullable ChoiceFields
-* [#2322](https://github.com/digitalocean/netbox/issues/2322) - Webhooks firing on non-enabled event types
-* [#2323](https://github.com/digitalocean/netbox/issues/2323) - DoesNotExist raised when deleting devices or virtual machines
-* [#2330](https://github.com/digitalocean/netbox/issues/2330) - Incorrect tab link in VRF changelog view
-
----
-
-v2.4.1 (2018-08-07)
-
-## Bug Fixes
-
-* [#2303](https://github.com/digitalocean/netbox/issues/2303) - Always redirect to parent object when bulk editing/deleting components
-* [#2308](https://github.com/digitalocean/netbox/issues/2308) - Custom fields panel absent from object view in UI
-* [#2310](https://github.com/digitalocean/netbox/issues/2310) - False validation error on certain nested serializers
-* [#2311](https://github.com/digitalocean/netbox/issues/2311) - Redirect to parent after editing interface from device/VM view
-* [#2312](https://github.com/digitalocean/netbox/issues/2312) - Running a report yields a ValueError exception
-* [#2314](https://github.com/digitalocean/netbox/issues/2314) - Serialized representation of object in change log does not include assigned tags
-
----
-
-v2.4.0 (2018-08-06)
-
-## New Features
-
-### Webhooks ([#81](https://github.com/digitalocean/netbox/issues/81))
-
-Webhooks enable NetBox to send a representation of an object every time one is created, updated, or deleted. Webhooks are sent from NetBox to external services via HTTP, and can be limited by object type. Services which receive a webhook can act on the data provided by NetBox to automate other tasks.
-
-Special thanks to [John Anderson](https://github.com/lampwins) for doing the heavy lifting for this feature!
-
-### Tagging ([#132](https://github.com/digitalocean/netbox/issues/132))
-
-Tags are free-form labels which can be assigned to a variety of objects in NetBox. Tags can be used to categorize and filter objects in addition to built-in and custom fields. Objects to which tags apply now include a `tags` field in the API.
-
-### Contextual Configuration Data ([#1349](https://github.com/digitalocean/netbox/issues/1349))
-
-Sometimes it is desirable to associate arbitrary data with a group of devices to aid in their configuration. (For example, you might want to associate a set of syslog servers for all devices at a particular site.) Context data enables the association of arbitrary data (expressed in JSON format) to devices and virtual machines grouped by region, site, role, platform, and/or tenancy. Context data is arranged hierarchically, so that data with a higher weight can be entered to override more general lower-weight data. Multiple instances of data are automatically merged by NetBox to present a single dictionary for each object.
-
-### Change Logging ([#1898](https://github.com/digitalocean/netbox/issues/1898))
-
-When an object is created, updated, or deleted, NetBox now automatically records a serialized representation of that object (similar to how it appears in the REST API) as well the event time and user account associated with the change.
-
-## Enhancements
-
-* [#238](https://github.com/digitalocean/netbox/issues/238) - Allow racks with the same name within a site (but in different groups)
-* [#971](https://github.com/digitalocean/netbox/issues/971) - Add a view to show all VLAN IDs available within a group
-* [#1673](https://github.com/digitalocean/netbox/issues/1673) - Added object/list views for services
-* [#1687](https://github.com/digitalocean/netbox/issues/1687) - Enabled custom fields for services
-* [#1739](https://github.com/digitalocean/netbox/issues/1739) - Enabled custom fields for secrets
-* [#1794](https://github.com/digitalocean/netbox/issues/1794) - Improved POST/PATCH representation of nested objects
-* [#2029](https://github.com/digitalocean/netbox/issues/2029) - Added optional NAPALM arguments to Platform model
-* [#2034](https://github.com/digitalocean/netbox/issues/2034) - Include the ID when showing nested interface connections (API change)
-* [#2118](https://github.com/digitalocean/netbox/issues/2118) - Added `latitude` and `longitude` fields to Site for GPS coordinates
-* [#2131](https://github.com/digitalocean/netbox/issues/2131) - Added `created` and `last_updated` fields to DeviceType
-* [#2157](https://github.com/digitalocean/netbox/issues/2157) - Fixed natural ordering of objects when sorted by name
-* [#2225](https://github.com/digitalocean/netbox/issues/2225) - Add "view elevations" button for site rack groups
-
-## Bug Fixes
-
-* [#2272](https://github.com/digitalocean/netbox/issues/2272) - Allow subdevice_role to be null on DeviceTypeSerializer"
-* [#2286](https://github.com/digitalocean/netbox/issues/2286) - Fixed "mark connected" button for PDU outlet connections
-
-## API Changes
-
-* Introduced the `/extras/config-contexts/`, `/extras/object-changes/`, and `/extras/tags/` API endpoints
-* API writes now return a nested representation of related objects (rather than only a numeric ID)
-* The dcim.DeviceType serializer now includes `created` and `last_updated` fields
-* The dcim.Site serializer now includes `latitude` and `longitude` fields
-* The ipam.Service and secrets.Secret serializers now include custom fields
-* The dcim.Platform serializer now includes a free-form (JSON) `napalm_args` field
-
-## Changes Since v2.4-beta1
-
-### Enhancements
-
-* [#2229](https://github.com/digitalocean/netbox/issues/2229) - Allow mapping of ConfigContexts to tenant groups
-* [#2259](https://github.com/digitalocean/netbox/issues/2259) - Add changelog tab to interface view
-* [#2264](https://github.com/digitalocean/netbox/issues/2264) - Added "map it" link for site GPS coordinates
-
-### Bug Fixes
-
-* [#2137](https://github.com/digitalocean/netbox/issues/2137) - Fixed JSON serialization of dates
-* [#2258](https://github.com/digitalocean/netbox/issues/2258) - Include changed object type on home page changelog
-* [#2265](https://github.com/digitalocean/netbox/issues/2265) - Include parent regions when filtering applicable ConfigContexts
-* [#2288](https://github.com/digitalocean/netbox/issues/2288) - Fix exception when assigning objects to a ConfigContext via the API
-* [#2296](https://github.com/digitalocean/netbox/issues/2296) - Fix AttributeError when creating a new object with tags assigned
-* [#2300](https://github.com/digitalocean/netbox/issues/2300) - Fix assignment of an interface to an IP address via API PATCH
-* [#2301](https://github.com/digitalocean/netbox/issues/2301) - Fix model validation on assignment of ManyToMany fields via API PATCH
-* [#2305](https://github.com/digitalocean/netbox/issues/2305) - Make VLAN fields optional when creating a VM interface via the API
-
----
-
-v2.3.7 (2018-07-26)
-
-## Enhancements
-
-* [#2166](https://github.com/digitalocean/netbox/issues/2166) - Enable partial matching on device asset_tag during search
-
-## Bug Fixes
-
-* [#1977](https://github.com/digitalocean/netbox/issues/1977) - Fixed exception when creating a virtual chassis with a non-master device in position 1
-* [#1992](https://github.com/digitalocean/netbox/issues/1992) - Isolate errors when one of multiple NAPALM methods fails
-* [#2202](https://github.com/digitalocean/netbox/issues/2202) - Ditched half-baked concept of tenancy inheritance via VRF
-* [#2222](https://github.com/digitalocean/netbox/issues/2222) - IP addresses created via the `available-ips` API endpoint should have the same mask as their parent prefix (not /32)
-* [#2231](https://github.com/digitalocean/netbox/issues/2231) - Remove `get_absolute_url()` from DeviceRole (can apply to devices or VMs)
-* [#2250](https://github.com/digitalocean/netbox/issues/2250) - Include stat counters on report result navigation
-* [#2255](https://github.com/digitalocean/netbox/issues/2255) - Corrected display of results in reports list
-* [#2256](https://github.com/digitalocean/netbox/issues/2256) - Prevent navigation menu overlap when jumping to test results on report page
-* [#2257](https://github.com/digitalocean/netbox/issues/2257) - Corrected casting of RIR utilization stats as floats
-* [#2266](https://github.com/digitalocean/netbox/issues/2266) - Permit additional logging of exceptions beyond custom middleware
-
----
-
-v2.3.6 (2018-07-16)
-
-## Enhancements
-
-* [#2107](https://github.com/digitalocean/netbox/issues/2107) - Added virtual chassis to global search
-* [#2125](https://github.com/digitalocean/netbox/issues/2125) - Show child status in device bay list
-
-## Bug Fixes
-
-* [#2214](https://github.com/digitalocean/netbox/issues/2214) - Error when assigning a VLAN to an interface on a VM in a cluster with no assigned site
-* [#2239](https://github.com/digitalocean/netbox/issues/2239) - Pin django-filter to version 1.1.0
-
----
-
-v2.3.5 (2018-07-02)
-
-## Enhancements
-
-* [#2159](https://github.com/digitalocean/netbox/issues/2159) - Allow custom choice field to specify a default choice
-* [#2177](https://github.com/digitalocean/netbox/issues/2177) - Include device serial number in rack elevation pop-up
-* [#2194](https://github.com/digitalocean/netbox/issues/2194) - Added `address` filter to IPAddress model
-
-## Bug Fixes
-
-* [#1826](https://github.com/digitalocean/netbox/issues/1826) - Corrected description of security parameters under API definition
-* [#2021](https://github.com/digitalocean/netbox/issues/2021) - Fix recursion error when viewing API docs under Python 3.4
-* [#2064](https://github.com/digitalocean/netbox/issues/2064) - Disable calls to online swagger validator
-* [#2173](https://github.com/digitalocean/netbox/issues/2173) - Fixed IndexError when automatically allocating IP addresses from large IPv6 prefixes
-* [#2181](https://github.com/digitalocean/netbox/issues/2181) - Raise validation error on invalid `prefix_length` when allocating next-available prefix
-* [#2182](https://github.com/digitalocean/netbox/issues/2182) - ValueError can be raised when viewing the interface connections table
-* [#2191](https://github.com/digitalocean/netbox/issues/2191) - Added missing static choices to circuits and DCIM API endpoints
-* [#2192](https://github.com/digitalocean/netbox/issues/2192) - Prevent a 0U device from being assigned to a rack position
-
----
-
-v2.3.4 (2018-06-07)
-
-## Bug Fixes
-
-* [#2066](https://github.com/digitalocean/netbox/issues/2066) - Catch `AddrFormatError` exception on invalid IP addresses
-* [#2075](https://github.com/digitalocean/netbox/issues/2075) - Enable tenant assignment when creating a rack reservation via the API
-* [#2083](https://github.com/digitalocean/netbox/issues/2083) - Add missing export button to rack roles list view
-* [#2087](https://github.com/digitalocean/netbox/issues/2087) - Don't overwrite existing vc_position of master device when creating a virtual chassis
-* [#2093](https://github.com/digitalocean/netbox/issues/2093) - Fix link to circuit termination in device interfaces table
-* [#2097](https://github.com/digitalocean/netbox/issues/2097) - Fixed queryset-based bulk deletion of clusters and regions
-* [#2098](https://github.com/digitalocean/netbox/issues/2098) - Fixed missing checkboxes for host devices in cluster view
-* [#2127](https://github.com/digitalocean/netbox/issues/2127) - Prevent non-conntectable interfaces from being connected
-* [#2143](https://github.com/digitalocean/netbox/issues/2143) - Accept null value for empty time zone field
-* [#2148](https://github.com/digitalocean/netbox/issues/2148) - Do not force timezone selection when editing sites in bulk
-* [#2150](https://github.com/digitalocean/netbox/issues/2150) - Fix display of LLDP neighbors when interface name contains a colon
-
----
-
-v2.3.3 (2018-04-19)
-
-## Enhancements
-
-* [#1990](https://github.com/digitalocean/netbox/issues/1990) - Improved search function when assigning an IP address to an interface
-
-## Bug Fixes
-
-* [#1975](https://github.com/digitalocean/netbox/issues/1975) - Correct filtering logic for custom boolean fields
-* [#1988](https://github.com/digitalocean/netbox/issues/1988) - Order interfaces naturally when bulk renaming
-* [#1993](https://github.com/digitalocean/netbox/issues/1993) - Corrected status choices in site CSV import form
-* [#1999](https://github.com/digitalocean/netbox/issues/1999) - Added missing description field to site edit form
-* [#2012](https://github.com/digitalocean/netbox/issues/2012) - Fixed deselection of an IP address as the primary IP for its parent device/VM
-* [#2014](https://github.com/digitalocean/netbox/issues/2014) - Allow assignment of VLANs to VM interfaces via the API
-* [#2019](https://github.com/digitalocean/netbox/issues/2019) - Avoid casting oversized numbers as integers
-* [#2022](https://github.com/digitalocean/netbox/issues/2022) - Show 0 for zero-value fields on CSV export
-* [#2023](https://github.com/digitalocean/netbox/issues/2023) - Manufacturer should not be a required field when importing platforms
-* [#2037](https://github.com/digitalocean/netbox/issues/2037) - Fixed IndexError exception when attempting to create a new rack reservation
-
----
-
-v2.3.2 (2018-03-22)
-
-## Enhancements
-
-* [#1586](https://github.com/digitalocean/netbox/issues/1586) - Extend bulk interface creation to support alphanumeric characters
-* [#1866](https://github.com/digitalocean/netbox/issues/1866) - Introduced AnnotatedMultipleChoiceField for filter forms
-* [#1930](https://github.com/digitalocean/netbox/issues/1930) - Switched to drf-yasg for Swagger API documentation
-* [#1944](https://github.com/digitalocean/netbox/issues/1944) - Enable assigning VLANs to virtual machine interfaces
-* [#1945](https://github.com/digitalocean/netbox/issues/1945) - Implemented a VLAN members view
-* [#1949](https://github.com/digitalocean/netbox/issues/1949) - Added a button to view elevations on rack groups list
-* [#1952](https://github.com/digitalocean/netbox/issues/1952) - Implemented a more robust mechanism for assigning VLANs to interfaces
-
-## Bug Fixes
-
-* [#1948](https://github.com/digitalocean/netbox/issues/1948) - Fix TypeError when attempting to add a member to an existing virtual chassis
-* [#1951](https://github.com/digitalocean/netbox/issues/1951) - Fix TypeError exception when importing platforms
-* [#1953](https://github.com/digitalocean/netbox/issues/1953) - Ignore duplicate IPs when calculating prefix utilization
-* [#1955](https://github.com/digitalocean/netbox/issues/1955) - Require a plaintext value when creating a new secret
-* [#1978](https://github.com/digitalocean/netbox/issues/1978) - Include all virtual chassis member interfaces in LLDP neighbors view
-* [#1980](https://github.com/digitalocean/netbox/issues/1980) - Fixed bug when trying to nullify a selection custom field under Python 2
-
----
-
-v2.3.1 (2018-03-01)
-
-## Enhancements
-
-* [#1910](https://github.com/digitalocean/netbox/issues/1910) - Added filters for cluster group and cluster type
-
-## Bug Fixes
-
-* [#1915](https://github.com/digitalocean/netbox/issues/1915) - Redirect to device view after deleting a component
-* [#1919](https://github.com/digitalocean/netbox/issues/1919) - Prevent exception when attempting to create a virtual machine without selecting devices
-* [#1921](https://github.com/digitalocean/netbox/issues/1921) - Ignore ManyToManyFields when validating a new object created via the API
-* [#1924](https://github.com/digitalocean/netbox/issues/1924) - Include VID in VLAN lists when editing an interface
-* [#1926](https://github.com/digitalocean/netbox/issues/1926) - Prevent reassignment of parent device when bulk editing VC member interfaces
-* [#1927](https://github.com/digitalocean/netbox/issues/1927) - Include all VC member interfaces on A side when creating a new interface connection
-* [#1928](https://github.com/digitalocean/netbox/issues/1928) - Fixed form validation when modifying VLANs assigned to an interface
-* [#1934](https://github.com/digitalocean/netbox/issues/1934) - Fixed exception when rendering export template on an object type with custom fields assigned
-* [#1935](https://github.com/digitalocean/netbox/issues/1935) - Correct API validation of VLANs assigned to interfaces
-* [#1936](https://github.com/digitalocean/netbox/issues/1936) - Trigger validation error when attempting to create a virtual chassis without specifying member positions
-
----
-
-v2.3.0 (2018-02-26)
-
-## New Features
-
-### Virtual Chassis ([#99](https://github.com/digitalocean/netbox/issues/99))
-
-A virtual chassis represents a set of physical devices with a shared control plane; for example, a stack of switches managed as a single device. Viewing the master device of a virtual chassis will show all member interfaces and IP addresses.
-
-### Interface VLAN Assignments ([#150](https://github.com/digitalocean/netbox/issues/150))
-
-Interfaces can now be assigned an 802.1Q mode (access or trunked) and associated with particular VLANs. Thanks to [John Anderson](https://github.com/lampwins) for his work on this!
-
-### Bulk Object Creation via the API ([#1553](https://github.com/digitalocean/netbox/issues/1553))
-
-The REST API now supports the creation of multiple objects of the same type using a single POST request. For example, to create multiple devices:
-
-```
-curl -X POST -H "Authorization: Token <TOKEN>" -H "Content-Type: application/json" -H "Accept: application/json; indent=4" http://localhost:8000/api/dcim/devices/ --data '[
-{"name": "device1", "device_type": 24, "device_role": 17, "site": 6},
-{"name": "device2", "device_type": 24, "device_role": 17, "site": 6},
-{"name": "device3", "device_type": 24, "device_role": 17, "site": 6},
-]'
-```
-
-Bulk creation is all-or-none: If any of the creations fails, the entire operation is rolled back.
-
-### Automatic Provisioning of Next Available Prefixes ([#1694](https://github.com/digitalocean/netbox/issues/1694))
-
-Similar to IP addresses, NetBox now supports automated provisioning of available prefixes from within a parent prefix. For example, to retrieve the next three available /28s within a parent /24:
-
-```
-curl -X POST -H "Authorization: Token <TOKEN>" -H "Content-Type: application/json" -H "Accept: application/json; indent=4" http://localhost:8000/api/ipam/prefixes/10153/available-prefixes/ --data '[
-{"prefix_length": 28},
-{"prefix_length": 28},
-{"prefix_length": 28}
-]'
-```
-
-If the parent prefix cannot accommodate all requested prefixes, the operation is cancelled and no new prefixes are created.
-
-### Bulk Renaming of Device/VM Components ([#1781](https://github.com/digitalocean/netbox/issues/1781))
-
-Device components (interfaces, console ports, etc.) can now be renamed in bulk via the web interface. This was implemented primarily to support the bulk renumbering of interfaces whose parent is part of a virtual chassis.
-
-## Enhancements
-
-* [#1283](https://github.com/digitalocean/netbox/issues/1283) - Added a `time_zone` field to the site model
-* [#1321](https://github.com/digitalocean/netbox/issues/1321) - Added `created` and `last_updated` fields for relevant models to their API serializers
-* [#1553](https://github.com/digitalocean/netbox/issues/1553) - Introduced support for bulk object creation via the API
-* [#1592](https://github.com/digitalocean/netbox/issues/1592) - Added tenancy assignment for rack reservations
-* [#1744](https://github.com/digitalocean/netbox/issues/1744) - Allow associating a platform with a specific manufacturer
-* [#1758](https://github.com/digitalocean/netbox/issues/1758) - Added a `status` field to the site model
-* [#1821](https://github.com/digitalocean/netbox/issues/1821) - Added a `description` field to the site model
-* [#1864](https://github.com/digitalocean/netbox/issues/1864) - Added a `status` field to the circuit model
-
-## Bug Fixes
-
-* [#1136](https://github.com/digitalocean/netbox/issues/1136) - Enforce model validation during bulk update
-* [#1645](https://github.com/digitalocean/netbox/issues/1645) - Simplified interface serialzier for IP addresses and optimized API view queryset
-* [#1838](https://github.com/digitalocean/netbox/issues/1838) - Fix KeyError when attempting to create a VirtualChassis with no devices selected
-* [#1847](https://github.com/digitalocean/netbox/issues/1847) - RecursionError when a virtual chasis master device has no name
-* [#1848](https://github.com/digitalocean/netbox/issues/1848) - Allow null value for interface encapsulation mode
-* [#1867](https://github.com/digitalocean/netbox/issues/1867) - Allow filtering on device status with multiple values
-* [#1881](https://github.com/digitalocean/netbox/issues/1881)* - Fixed bulk editing of interface 802.1Q settings
-* [#1884](https://github.com/digitalocean/netbox/issues/1884)* - Provide additional context to identify devices when creating/editing a virtual chassis
-* [#1907](https://github.com/digitalocean/netbox/issues/1907) - Allow removing an IP as the primary for a device when editing the IP directly
-
-\* New since v2.3-beta2
-
-## Breaking Changes
-
-* Constants representing device status have been renamed for clarity (for example, `STATUS_ACTIVE` is now `DEVICE_STATUS_ACTIVE`). Custom validation reports will need to be updated if they reference any of these constants.
-
-## API Changes
-
-* API creation calls now accept either a single JSON object or a list of JSON objects. If multiple objects are passed and one or more them fail validation, no objects will be created.
-* Added `created` and `last_updated` fields for objects inheriting from CreatedUpdatedModel.
-* Removed the `parent` filter for prefixes (use `within` or `within_include` instead).
-* The IP address serializer now includes only a minimal nested representation of the assigned interface (if any) and its parent device or virtual machine.
-* The rack reservation serializer now includes a nested representation of its owning user (as well as the assigned tenant, if any).
-* Added endpoints for virtual chassis and VC memberships.
-* Added `status`, `time_zone` (pytz format), and `description` fields to dcim.Site.
-* Added a `manufacturer` foreign key field on dcim.Platform.
-* Added a `status` field on circuits.Circuit.
-
----
-
-v2.2.10 (2018-02-21)
-
-## Enhancements
-
-* [#78](https://github.com/digitalocean/netbox/issues/78) - Extended topology maps to support console and power connections
-* [#1693](https://github.com/digitalocean/netbox/issues/1693) - Allow specifying loose or exact matching for custom field filters
-* [#1714](https://github.com/digitalocean/netbox/issues/1714) - Standardized CSV export functionality for all object lists
-* [#1876](https://github.com/digitalocean/netbox/issues/1876) - Added explanatory title text to disabled NAPALM buttons on device view
-* [#1885](https://github.com/digitalocean/netbox/issues/1885) - Added a device filter field for primary IP
-
-## Bug Fixes
-
-* [#1858](https://github.com/digitalocean/netbox/issues/1858) - Include device/VM count for cluster list in global search results
-* [#1859](https://github.com/digitalocean/netbox/issues/1859) - Implemented support for line breaks within CSV fields
-* [#1860](https://github.com/digitalocean/netbox/issues/1860) - Do not populate initial values for custom fields when editing objects in bulk
-* [#1869](https://github.com/digitalocean/netbox/issues/1869) - Corrected ordering of VRFs with duplicate names
-* [#1886](https://github.com/digitalocean/netbox/issues/1886) - Allow setting the primary IPv4/v6 address for a virtual machine via the web UI
-
----
-
-v2.2.9 (2018-01-31)
-
-## Enhancements
-
-* [#144](https://github.com/digitalocean/netbox/issues/144) - Implemented bulk import/edit/delete views for InventoryItems
-* [#1073](https://github.com/digitalocean/netbox/issues/1073) - Include prefixes/IPs from all VRFs when viewing the children of a container prefix in the global table
-* [#1366](https://github.com/digitalocean/netbox/issues/1366) - Enable searching for regions by name/slug
-* [#1406](https://github.com/digitalocean/netbox/issues/1406) - Display tenant description as title text in object tables
-* [#1824](https://github.com/digitalocean/netbox/issues/1824) - Add virtual machine count to platforms list
-* [#1835](https://github.com/digitalocean/netbox/issues/1835) - Consistent positioning of previous/next rack buttons
-
-## Bug Fixes
-
-* [#1621](https://github.com/digitalocean/netbox/issues/1621) - Tweaked LLDP interface name evaluation logic
-* [#1765](https://github.com/digitalocean/netbox/issues/1765) - Improved rendering of null options for model choice fields in filter forms
-* [#1807](https://github.com/digitalocean/netbox/issues/1807) - Populate VRF from parent when creating a new prefix
-* [#1809](https://github.com/digitalocean/netbox/issues/1809) - Populate tenant assignment from parent when creating a new prefix
-* [#1818](https://github.com/digitalocean/netbox/issues/1818) - InventoryItem API serializer no longer requires specifying a null value for items with no parent
-* [#1845](https://github.com/digitalocean/netbox/issues/1845) - Correct display of VMs in list with no role assigned
-* [#1850](https://github.com/digitalocean/netbox/issues/1850) - Fix TypeError when attempting IP address import if only unnamed devices exist
-
----
-
-v2.2.8 (2017-12-20)
-
-## Enhancements
-
-* [#1771](https://github.com/digitalocean/netbox/issues/1771) - Added name filter for racks
-* [#1772](https://github.com/digitalocean/netbox/issues/1772) - Added position filter for devices
-* [#1773](https://github.com/digitalocean/netbox/issues/1773) - Moved child prefixes table to its own view
-* [#1774](https://github.com/digitalocean/netbox/issues/1774) - Include a button to refine search results for all object types under global search
-* [#1784](https://github.com/digitalocean/netbox/issues/1784) - Added `cluster_type` filters for virtual machines
-
-## Bug Fixes
-
-* [#1766](https://github.com/digitalocean/netbox/issues/1766) - Fixed display of "select all" button on device power outlets list
-* [#1767](https://github.com/digitalocean/netbox/issues/1767) - Use proper template for 404 responses
-* [#1778](https://github.com/digitalocean/netbox/issues/1778) - Preserve initial VRF assignment when adding IP addresses in bulk from a prefix
-* [#1783](https://github.com/digitalocean/netbox/issues/1783) - Added `vm_role` filter for device roles
-* [#1785](https://github.com/digitalocean/netbox/issues/1785) - Omit filter forms from browsable API
-* [#1787](https://github.com/digitalocean/netbox/issues/1787) - Added missing site field to virtualization cluster CSV export
-
----
-
-v2.2.7 (2017-12-07)
-
-## Enhancements
-
-* [#1722](https://github.com/digitalocean/netbox/issues/1722) - Added virtual machine count to site view
-* [#1737](https://github.com/digitalocean/netbox/issues/1737) - Added a `contains` API filter to find all prefixes containing a given IP or prefix
-
-## Bug Fixes
-
-* [#1712](https://github.com/digitalocean/netbox/issues/1712) - Corrected tenant inheritance for new IP addresses created from a parent prefix
-* [#1721](https://github.com/digitalocean/netbox/issues/1721) - Differentiated child IP count from utilization percentage for prefixes
-* [#1740](https://github.com/digitalocean/netbox/issues/1740) - Delete session_key cookie on logout
-* [#1741](https://github.com/digitalocean/netbox/issues/1741) - Fixed Unicode support for secret plaintexts
-* [#1743](https://github.com/digitalocean/netbox/issues/1743) - Include number of instances for device types in global search
-* [#1751](https://github.com/digitalocean/netbox/issues/1751) - Corrected filtering for IPv6 addresses containing letters
-* [#1756](https://github.com/digitalocean/netbox/issues/1756) - Improved natural ordering of console server ports and power outlets
-
----
-
-v2.2.6 (2017-11-16)
-
-## Enhancements
-
-* [#1669](https://github.com/digitalocean/netbox/issues/1669) - Clicking "add an IP" from the prefix view will default to the first available IP within the prefix
-
-## Bug Fixes
-
-* [#1397](https://github.com/digitalocean/netbox/issues/1397) - Display global search in navigation menu unless display is less than 1200px wide
-* [#1599](https://github.com/digitalocean/netbox/issues/1599) - Reduce mobile cut-off for navigation menu to 960px
-* [#1715](https://github.com/digitalocean/netbox/issues/1715) - Added missing import buttons on object lists
-* [#1717](https://github.com/digitalocean/netbox/issues/1717) - Fixed interface validation for virtual machines
-* [#1718](https://github.com/digitalocean/netbox/issues/1718) - Set empty label to "Global" or VRF field in IP assignment form
-
----
-
-v2.2.5 (2017-11-14)
-
-## Enhancements
-
-* [#1512](https://github.com/digitalocean/netbox/issues/1512) - Added a view to search for an IP address being assigned to an interface
-* [#1679](https://github.com/digitalocean/netbox/issues/1679) - Added IP address roles to device/VM interface lists
-* [#1683](https://github.com/digitalocean/netbox/issues/1683) - Replaced default 500 handler with custom middleware to provide preliminary troubleshooting assistance
-* [#1684](https://github.com/digitalocean/netbox/issues/1684) - Replaced prefix `parent` filter with `within` and `within_include`
-
-## Bug Fixes
-
-* [#1471](https://github.com/digitalocean/netbox/issues/1471) - Correct bulk selection of IP addresses within a prefix assigned to a VRF
-* [#1642](https://github.com/digitalocean/netbox/issues/1642) - Validate device type classification when creating console server ports and power outlets
-* [#1650](https://github.com/digitalocean/netbox/issues/1650) - Correct numeric ordering for interfaces with no alphabetic type
-* [#1676](https://github.com/digitalocean/netbox/issues/1676) - Correct filtering of child prefixes upon bulk edit/delete from the parent prefix view
-* [#1689](https://github.com/digitalocean/netbox/issues/1689) - Disregard IP address mask when filtering for child IPs of a prefix
-* [#1696](https://github.com/digitalocean/netbox/issues/1696) - Fix for NAPALM v2.0+
-* [#1699](https://github.com/digitalocean/netbox/issues/1699) - Correct nested representation in the API of primary IPs for virtual machines and add missing primary_ip property
-* [#1701](https://github.com/digitalocean/netbox/issues/1701) - Fixed validation in `extras/0008_reports.py` migration for certain versions of PostgreSQL
-* [#1703](https://github.com/digitalocean/netbox/issues/1703) - Added API serializer validation for custom integer fields
-* [#1705](https://github.com/digitalocean/netbox/issues/1705) - Fixed filtering of devices with a status of offline
-
----
-
-v2.2.4 (2017-10-31)
-
-## Bug Fixes
-
-* [#1670](https://github.com/digitalocean/netbox/issues/1670) - Fixed server error when calling certain filters (regression from #1649)
-
----
-
-v2.2.3 (2017-10-31)
-
-## Enhancements
-
-* [#999](https://github.com/digitalocean/netbox/issues/999) - Display devices on which circuits are terminated in circuits list
-* [#1491](https://github.com/digitalocean/netbox/issues/1491) - Added initial data for the virtualization app
-* [#1620](https://github.com/digitalocean/netbox/issues/1620) - Loosen IP address search filter to match all IPs that start with the given string
-* [#1631](https://github.com/digitalocean/netbox/issues/1631) - Added a `post_run` method to the Report class
-* [#1666](https://github.com/digitalocean/netbox/issues/1666) - Allow modifying the owner of a rack reservation
-
-## Bug Fixes
-
-* [#1513](https://github.com/digitalocean/netbox/issues/1513) - Correct filtering of custom field choices
-* [#1603](https://github.com/digitalocean/netbox/issues/1603) - Hide selection checkboxes for tables with no available actions
-* [#1618](https://github.com/digitalocean/netbox/issues/1618) - Allow bulk deletion of all virtual machines
-* [#1619](https://github.com/digitalocean/netbox/issues/1619) - Correct text-based filtering of IP network and address fields
-* [#1624](https://github.com/digitalocean/netbox/issues/1624) - Add VM count to device roles table
-* [#1634](https://github.com/digitalocean/netbox/issues/1634) - Cluster should not be a required field when importing child devices
-* [#1649](https://github.com/digitalocean/netbox/issues/1649) - Correct filtering on null values (e.g. ?tenant_id=0) for django-filters v1.1.0+
-* [#1653](https://github.com/digitalocean/netbox/issues/1653) - Remove outdated description for DeviceType's `is_network_device` flag
-* [#1664](https://github.com/digitalocean/netbox/issues/1664) - Added missing `serial` field in default rack CSV export
-
----
-
-v2.2.2 (2017-10-17)
-
-## Enhancements
-
-* [#1580](https://github.com/digitalocean/netbox/issues/1580) - Allow cluster assignment when bulk importing devices
-* [#1587](https://github.com/digitalocean/netbox/issues/1587) - Add primary IP column for virtual machines in global search results
-
-## Bug Fixes
-
-* [#1498](https://github.com/digitalocean/netbox/issues/1498) - Avoid duplicating nodes when generating topology maps
-* [#1579](https://github.com/digitalocean/netbox/issues/1579) - Devices already assigned to a cluster cannot be added to a different cluster
-* [#1582](https://github.com/digitalocean/netbox/issues/1582) - Add `virtual_machine` attribute to IPAddress
-* [#1584](https://github.com/digitalocean/netbox/issues/1584) - Colorized virtual machine role column
-* [#1585](https://github.com/digitalocean/netbox/issues/1585) - Fixed slug-based filtering of virtual machines
-* [#1605](https://github.com/digitalocean/netbox/issues/1605) - Added clusters and virtual machines to object list for global search
-* [#1609](https://github.com/digitalocean/netbox/issues/1609) - Added missing `virtual_machine` field to IP address interface serializer
-
----
-
-v2.2.1 (2017-10-12)
-
-## Bug Fixes
-
-* [#1576](https://github.com/digitalocean/netbox/issues/1576) - Moved PostgreSQL validation logic into the relevant migration (fixed ImproperlyConfigured exception on init)
-
----
-
-v2.2.0 (2017-10-12)
-
-**Note:** This release requires PostgreSQL 9.4 or higher. Do not attempt to upgrade unless you are running at least PostgreSQL 9.4.
-
-**Note:** The release replaces the deprecated pycrypto library with [pycryptodome](https://github.com/Legrandin/pycryptodome). The upgrade script has been extended to automatically uninstall the old library, but please verify your installed packages with `pip freeze | grep pycrypto` if you run into problems.
-
-## New Features
-
-### Virtual Machines and Clusters ([#142](https://github.com/digitalocean/netbox/issues/142))
-
-Our second-most popular feature request has arrived! NetBox now supports the creation of virtual machines, which can be assigned virtual interfaces and IP addresses. VMs are arranged into clusters, each of which has a type and (optionally) a group.
-
-### Custom Validation Reports ([#1511](https://github.com/digitalocean/netbox/issues/1511))
-
-Users can now create custom reports which are run to validate data in NetBox. Reports work very similar to Python unit tests: Each report inherits from NetBox's Report class and contains one or more test method. Reports can be run and retrieved via the web UI, API, or CLI. See [the docs](http://netbox.readthedocs.io/en/stable/miscellaneous/reports/) for more info.
-
-## Enhancements
-
-* [#494](https://github.com/digitalocean/netbox/issues/494) - Include asset tag in device info pop-up on rack elevation
-* [#1444](https://github.com/digitalocean/netbox/issues/1444) - Added a `serial` field to the rack model
-* [#1479](https://github.com/digitalocean/netbox/issues/1479) - Added an IP address role for CARP
-* [#1506](https://github.com/digitalocean/netbox/issues/1506) - Extended rack facility ID field from 30 to 50 characters
-* [#1510](https://github.com/digitalocean/netbox/issues/1510) - Added ability to search by name when adding devices to a cluster
-* [#1527](https://github.com/digitalocean/netbox/issues/1527) - Replace deprecated pycrypto library with pycryptodome
-* [#1551](https://github.com/digitalocean/netbox/issues/1551) - Added API endpoints listing static field choices for each app
-* [#1556](https://github.com/digitalocean/netbox/issues/1556) - Added CPAK, CFP2, and CFP4 100GE interface form factors
-* Added CSV import views for all object types
-
-## Bug Fixes
-
-* [#1550](https://github.com/digitalocean/netbox/issues/1550) - Corrected interface connections link in navigation menu
-* [#1554](https://github.com/digitalocean/netbox/issues/1554) - Don't require form_factor when creating an interface assigned to a virtual machine
-* [#1557](https://github.com/digitalocean/netbox/issues/1557) - Added filtering for virtual machine interfaces
-* [#1567](https://github.com/digitalocean/netbox/issues/1567) - Prompt user for session key when importing secrets
-
-## API Changes
-
-* Introduced the virtualization app and its associated endpoints at `/api/virtualization`
-* Added the `/api/extras/reports` endpoint for fetching and running reports
-* The `ipam.Service` and `dcim.Interface` models now have a `virtual_machine` field in addition to the `device` field. Only one of the two fields may be defined for each object
-* Added a `vm_role` field to `dcim.DeviceRole`, which indicates whether a role is suitable for assigned to a virtual machine
-* Added a `serial` field to 'dcim.Rack` for serial numbers
-* Each app now has a `_choices` endpoint, which lists the available options for all model field with static choices (e.g. interface form factors)
-
----
-
-v2.1.6 (2017-10-11)
-
-## Enhancements
-
-* [#1548](https://github.com/digitalocean/netbox/issues/1548) - Automatically populate tenant assignment when adding an IP address from the prefix view
-* [#1561](https://github.com/digitalocean/netbox/issues/1561) - Added primary IP to the devices table in global search
-* [#1563](https://github.com/digitalocean/netbox/issues/1563) - Made necessary updates for Django REST Framework v3.7.0
-
----
-
-v2.1.5 (2017-09-25)
-
-## Enhancements
-
-* [#1484](https://github.com/digitalocean/netbox/issues/1484) - Added individual "add VLAN" buttons on the VLAN groups list
-* [#1485](https://github.com/digitalocean/netbox/issues/1485) - Added `BANNER_LOGIN` configuration setting to display a banner on the login page
-* [#1499](https://github.com/digitalocean/netbox/issues/1499) - Added utilization graph to child prefixes table
-* [#1523](https://github.com/digitalocean/netbox/issues/1523) - Improved the natural ordering of interfaces (thanks to [@tarkatronic](https://github.com/tarkatronic))
-* [#1536](https://github.com/digitalocean/netbox/issues/1536) - Improved formatting of aggregate prefix statistics
-
-## Bug Fixes
-
-* [#1469](https://github.com/digitalocean/netbox/issues/1469) - Allow a NAT IP to be assigned as the primary IP for a device
-* [#1472](https://github.com/digitalocean/netbox/issues/1472) - Prevented truncation when displaying secret strings containing HTML characters
-* [#1486](https://github.com/digitalocean/netbox/issues/1486) - Ignore subinterface IDs when validating LLDP neighbor connections
-* [#1489](https://github.com/digitalocean/netbox/issues/1489) - Corrected server error on validation of empty required custom field
-* [#1507](https://github.com/digitalocean/netbox/issues/1507) - Fixed error when creating the next available IP from a prefix within a VRF
-* [#1520](https://github.com/digitalocean/netbox/issues/1520) - Redirect on GET request to bulk edit/delete views
-* [#1522](https://github.com/digitalocean/netbox/issues/1522) - Removed object create/edit forms from the browsable API
-
----
-
-v2.1.4 (2017-08-30)
-
-## Enhancements
-
-* [#1326](https://github.com/digitalocean/netbox/issues/1326) - Added dropdown widget with common values for circuit speed fields
-* [#1341](https://github.com/digitalocean/netbox/issues/1341) - Added a `MEDIA_ROOT` configuration setting to specify where uploaded files are stored on disk
-* [#1376](https://github.com/digitalocean/netbox/issues/1376) - Ignore anycast addresses when detecting duplicate IPs
-* [#1402](https://github.com/digitalocean/netbox/issues/1402) - Increased max length of name field for device components
-* [#1431](https://github.com/digitalocean/netbox/issues/1431) - Added interface form factor for 10GBASE-CX4
-* [#1432](https://github.com/digitalocean/netbox/issues/1432) - Added a `commit_rate` field to the circuits list search form
-* [#1460](https://github.com/digitalocean/netbox/issues/1460) - Hostnames with no domain are now acceptable in custom URL fields
-
-## Bug Fixes
-
-* [#1429](https://github.com/digitalocean/netbox/issues/1429) - Fixed uptime formatting on device status page
-* [#1433](https://github.com/digitalocean/netbox/issues/1433) - Fixed `devicetype_id` filter for DeviceType components
-* [#1443](https://github.com/digitalocean/netbox/issues/1443) - Fixed API validation error involving custom field data
-* [#1458](https://github.com/digitalocean/netbox/issues/1458) - Corrected permission name on prefix/VLAN roles list
-
----
-
-v2.1.3 (2017-08-15)
-
-## Bug Fixes
-
-* [#1330](https://github.com/digitalocean/netbox/issues/1330) - Raise validation error when assigning an unrelated IP as the primary IP for a device
-* [#1389](https://github.com/digitalocean/netbox/issues/1389) - Avoid splitting carat/prefix on prefix list
-* [#1400](https://github.com/digitalocean/netbox/issues/1400) - Removed redundant display of assigned device interface from IP address list
-* [#1414](https://github.com/digitalocean/netbox/issues/1414) - Selecting a site from the rack filters automatically updates the available rack groups
-* [#1419](https://github.com/digitalocean/netbox/issues/1419) - Allow editing image attachments without re-uploading an image
-* [#1420](https://github.com/digitalocean/netbox/issues/1420) - Exclude virtual interfaces from device LLDP neighbors view
-* [#1421](https://github.com/digitalocean/netbox/issues/1421) - Improved model validation logic for API serializers
-* Fixed page title capitalization in the browsable API
-
----
-
-v2.1.2 (2017-08-04)
-
-## Enhancements
-
-* [#992](https://github.com/digitalocean/netbox/issues/992) - Allow the creation of multiple services per device with the same protocol and port
-* Tweaked navigation menu styling
-
-## Bug Fixes
-
-* [#1388](https://github.com/digitalocean/netbox/issues/1388) - Fixed server error when searching globally for IPs/prefixes (rolled back #1379)
-* [#1390](https://github.com/digitalocean/netbox/issues/1390) - Fixed IndexError when viewing available IPs within large IPv6 prefixes
-
----
-
-v2.1.1 (2017-08-02)
-
-## Enhancements
-
-* [#893](https://github.com/digitalocean/netbox/issues/893) - Allow filtering by null values for NullCharacterFields (e.g. return only unnamed devices)
-* [#1368](https://github.com/digitalocean/netbox/issues/1368) - Render reservations in rack elevations view
-* [#1374](https://github.com/digitalocean/netbox/issues/1374) - Added NAPALM_ARGS and NAPALM_TIMEOUT configiuration parameters
-* [#1375](https://github.com/digitalocean/netbox/issues/1375) - Renamed `NETBOX_USERNAME` and `NETBOX_PASSWORD` configuration parameters to `NAPALM_USERNAME` and `NAPALM_PASSWORD`
-* [#1379](https://github.com/digitalocean/netbox/issues/1379) - Allow searching devices by interface MAC address in global search
-
-## Bug Fixes
-
-* [#461](https://github.com/digitalocean/netbox/issues/461) - Display a validation error when attempting to assigning a new child device to a rack face/position
-* [#1385](https://github.com/digitalocean/netbox/issues/1385) - Connected device API endpoint no longer requires authentication if `LOGIN_REQUIRED` is False
-
----
-
-v2.1.0 (2017-07-25)
-
-## New Features
-
-### IP Address Roles ([#819](https://github.com/digitalocean/netbox/issues/819))
-
-The IP address model now supports the assignment of a functional role to help identify special-purpose IPs. These include:
-
-* Loopback
-* Secondary
-* Anycast
-* VIP
-* VRRP
-* HSRP
-* GLBP
-
-### Automatic Provisioning of Next Available IP ([#1246](https://github.com/digitalocean/netbox/issues/1246))
-
-A new API endpoint has been added at `/api/ipam/prefixes/<pk>/available-ips/`. A GET request to this endpoint will return a list of available IP addresses within the prefix (up to the pagination limit). A POST request will automatically create and return the next available IP address.
-
-### NAPALM Integration ([#1348](https://github.com/digitalocean/netbox/issues/1348))
-
-The [NAPALM automation](https://napalm-automation.net/) library provides an abstracted interface for pulling live data (e.g. uptime, software version, running config, LLDP neighbors, etc.) from network devices. The NetBox API has been extended to support executing read-only NAPALM methods on devices defined in NetBox. To enable this functionality, ensure that NAPALM has been installed (`pip install napalm`) and the `NETBOX_USERNAME` and `NETBOX_PASSWORD` [configuration parameters](http://netbox.readthedocs.io/en/stable/configuration/optional-settings/#netbox_username) have been set in configuration.py.
-
-## Enhancements
-
-* [#838](https://github.com/digitalocean/netbox/issues/838) - Display details of all objects being edited/deleted in bulk
-* [#1041](https://github.com/digitalocean/netbox/issues/1041) - Added enabled and MTU fields to the interface model
-* [#1121](https://github.com/digitalocean/netbox/issues/1121) - Added asset_tag and description fields to the InventoryItem model
-* [#1141](https://github.com/digitalocean/netbox/issues/1141) - Include RD when listing VRFs in a form selection field
-* [#1203](https://github.com/digitalocean/netbox/issues/1203) - Implemented query filters for all models
-* [#1218](https://github.com/digitalocean/netbox/issues/1218) - Added IEEE 802.11 wireless interface types
-* [#1269](https://github.com/digitalocean/netbox/issues/1269) - Added circuit termination to interface serializer
-* [#1320](https://github.com/digitalocean/netbox/issues/1320) - Removed checkbox from confirmation dialog
-
-## Bug Fixes
-
-* [#1079](https://github.com/digitalocean/netbox/issues/1079) - Order interfaces naturally via API
-* [#1285](https://github.com/digitalocean/netbox/issues/1285) - Enforce model validation when creating/editing objects via the API
-* [#1358](https://github.com/digitalocean/netbox/issues/1358) - Correct VRF example values in IP/prefix import forms
-* [#1362](https://github.com/digitalocean/netbox/issues/1362) - Raise validation error when attempting to create an API key that's too short
-* [#1371](https://github.com/digitalocean/netbox/issues/1371) - Extend DeviceSerializer.parent_device to include standard fields
-
-## API changes
-
-* Added a new API endpoint which makes [NAPALM](https://github.com/napalm-automation/napalm) accessible via NetBox
-* Device components (console ports, power ports, interfaces, etc.) can only be filtered by a single device name or ID. This limitation was necessary to allow the natural ordering of interfaces according to the device's parent device type.
-* Added two new fields to the interface serializer: `enabled` (boolean) and `mtu` (unsigned integer)
-* Modified the interface serializer to include three discrete fields relating to connections: `is_connected` (boolean), `interface_connection`, and `circuit_termination`
-* Added two new fields to the inventory item serializer: `asset_tag` and `description`
-* Added "wireless" to interface type filter (in addition to physical, virtual, and LAG)
-* Added a new endpoint at /api/ipam/prefixes/<pk>/available-ips/ to retrieve or create available IPs within a prefix
-* Extended `parent_device` on DeviceSerializer to include the `url` and `display_name` of the parent Device, and the `url` of the DeviceBay
-
----
-
-v2.0.10 (2017-07-14)
-
-## Bug Fixes
-
-* [#1312](https://github.com/digitalocean/netbox/issues/1312) - Catch error when attempting to activate a user key with an invalid private key
-* [#1333](https://github.com/digitalocean/netbox/issues/1333) - Corrected label on is_console_server field of DeviceType bulk edit form
-* [#1338](https://github.com/digitalocean/netbox/issues/1338) - Allow importing prefixes with "container" status
-* [#1339](https://github.com/digitalocean/netbox/issues/1339) - Fixed disappearing checkbox column under django-tables2 v1.7+
-* [#1342](https://github.com/digitalocean/netbox/issues/1342) - Allow designation of users and groups when creating/editing a secret role
-
----
-
-v2.0.9 (2017-07-10)
-
-## Bug Fixes
-
-* [#1319](https://github.com/digitalocean/netbox/issues/1319) - Fixed server error when attempting to create console/power connections
-* [#1325](https://github.com/digitalocean/netbox/issues/1325) - Retain interface attachment when editing a circuit termination
-
----
-
-v2.0.8 (2017-07-05)
-
-## Enhancements
-
-* [#1298](https://github.com/digitalocean/netbox/issues/1298) - Calculate prefix utilization based on its status (container or non-container)
-* [#1303](https://github.com/digitalocean/netbox/issues/1303) - Highlight installed interface connections in green on device view
-* [#1315](https://github.com/digitalocean/netbox/issues/1315) - Enforce lowercase file extensions for image attachments
-
-## Bug Fixes
-
-* [#1279](https://github.com/digitalocean/netbox/issues/1279) - Fix primary_ip assignment during IP address import
-* [#1281](https://github.com/digitalocean/netbox/issues/1281) - Show LLDP neighbors tab on device view only if necessary conditions are met
-* [#1282](https://github.com/digitalocean/netbox/issues/1282) - Fixed tooltips on "mark connected/planned" toggle buttons for device connections
-* [#1288](https://github.com/digitalocean/netbox/issues/1288) - Corrected permission name for deleting image attachments
-* [#1289](https://github.com/digitalocean/netbox/issues/1289) - Retain inside NAT assignment when editing an IP address
-* [#1297](https://github.com/digitalocean/netbox/issues/1297) - Allow passing custom field choice selection PKs to API as string-quoted integers
-* [#1299](https://github.com/digitalocean/netbox/issues/1299) - Corrected permission name for adding services to devices
-
----
-
-v2.0.7 (2017-06-15)
-
-## Enhancements
-
-* [#626](https://github.com/digitalocean/netbox/issues/626) - Added bulk disconnect function for console/power/interface connections on device view
-
-## Bug Fixes
-
-* [#1238](https://github.com/digitalocean/netbox/issues/1238) - Fix error when editing an IP with a NAT assignment which has no assigned device
-* [#1263](https://github.com/digitalocean/netbox/issues/1263) - Differentiate add and edit permissions for objects
-* [#1265](https://github.com/digitalocean/netbox/issues/1265) - Fix console/power/interface connection validation when selecting a device via live search
-* [#1266](https://github.com/digitalocean/netbox/issues/1266) - Prevent terminating a circuit to an already-connected interface
-* [#1268](https://github.com/digitalocean/netbox/issues/1268) - Fix CSV import error under Python 3
-* [#1273](https://github.com/digitalocean/netbox/issues/1273) - Corrected status choices in IP address import form
-* [#1274](https://github.com/digitalocean/netbox/issues/1274) - Exclude unterminated circuits from topology maps
-* [#1275](https://github.com/digitalocean/netbox/issues/1275) - Raise validation error on prefix import when multiple VLANs are found
-
----
-
-v2.0.6 (2017-06-12)
-
-## Enhancements
-
-* [#40](https://github.com/digitalocean/netbox/issues/40) - Added IP utilization graph to prefix list
-* [#704](https://github.com/digitalocean/netbox/issues/704) - Allow filtering VLANs by group when editing prefixes
-* [#913](https://github.com/digitalocean/netbox/issues/913) - Added headers to object CSV exports
-* [#990](https://github.com/digitalocean/netbox/issues/990) - Enable logging configuration in configuration.py
-* [#1180](https://github.com/digitalocean/netbox/issues/1180) - Simplified the process of finding related devices when viewing a device
-
-## Bug Fixes
-
-* [#1253](https://github.com/digitalocean/netbox/issues/1253) - Improved `upgrade.sh` to allow forcing Python2
-
----
-
-v2.0.5 (2017-06-08)
-
-## Notes
-
-The maximum number of objects an API consumer can request has been set to 1000 (e.g. `?limit=1000`). This limit can be modified by defining `MAX_PAGE_SIZE` in confgiuration.py. (To remove this limit, set `MAX_PAGE_SIZE=0`.)
-
-## Enhancements
-
-* [#655](https://github.com/digitalocean/netbox/issues/655) - Implemented header-based CSV import of objects
-* [#1190](https://github.com/digitalocean/netbox/issues/1190) - Allow partial string matching when searching on custom fields
-* [#1237](https://github.com/digitalocean/netbox/issues/1237) - Enabled setting limit=0 to disable pagination in API requests; added `MAX_PAGE_SIZE` configuration setting
-
-## Bug Fixes
-
-* [#837](https://github.com/digitalocean/netbox/issues/837) - Enforce uniqueness where applicable during bulk import of IP addresses
-* [#1226](https://github.com/digitalocean/netbox/issues/1226) - Improved validation for custom field values submitted via the API
-* [#1232](https://github.com/digitalocean/netbox/issues/1232) - Improved rack space validation on bulk import of devices (see #655)
-* [#1235](https://github.com/digitalocean/netbox/issues/1235) - Fix permission name for adding/editing inventory items
-* [#1236](https://github.com/digitalocean/netbox/issues/1236) - Truncate rack names in elevations list; add facility ID
-* [#1239](https://github.com/digitalocean/netbox/issues/1239) - Fix server error when creating VLANGroup via API
-* [#1243](https://github.com/digitalocean/netbox/issues/1243) - Catch ValueError in IP-based object filters
-* [#1244](https://github.com/digitalocean/netbox/issues/1244) - Corrected "device" secrets filter to accept a device name
-
----
-
-v2.0.4 (2017-05-25)
-
-## Bug Fixes
-
-* [#1206](https://github.com/digitalocean/netbox/issues/1206) - Fix redirection in admin UI after activating secret keys when BASE_PATH is set
-* [#1207](https://github.com/digitalocean/netbox/issues/1207) - Include nested LAG serializer when showing interface connections (API)
-* [#1210](https://github.com/digitalocean/netbox/issues/1210) - Fix TemplateDoesNotExist errors on browsable API views
-* [#1212](https://github.com/digitalocean/netbox/issues/1212) - Allow assigning new VLANs to global VLAN groups
-* [#1213](https://github.com/digitalocean/netbox/issues/1213) - Corrected table header ordering links on object list views
-* [#1214](https://github.com/digitalocean/netbox/issues/1214) - Add status to list of required fields on child device import form
-* [#1219](https://github.com/digitalocean/netbox/issues/1219) - Fix image attachment URLs when BASE_PATH is set
-* [#1220](https://github.com/digitalocean/netbox/issues/1220) - Suppressed innocuous warning about untracked migrations under Python 3
-* [#1229](https://github.com/digitalocean/netbox/issues/1229) - Fix validation error on forms where API search is used
-
----
-
-v2.0.3 (2017-05-18)
-
-## Enhancements
-
-* [#1196](https://github.com/digitalocean/netbox/issues/1196) - Added a lag_id filter to the API interfaces view
-* [#1198](https://github.com/digitalocean/netbox/issues/1198) - Allow filtering unracked devices on device list
-
-## Bug Fixes
-
-* [#1157](https://github.com/digitalocean/netbox/issues/1157) - Hide nav menu search bar on small displays
-* [#1186](https://github.com/digitalocean/netbox/issues/1186) - Corrected VLAN edit form so that site assignment is not required
-* [#1187](https://github.com/digitalocean/netbox/issues/1187) - Fixed table pagination by introducing a custom table template
-* [#1188](https://github.com/digitalocean/netbox/issues/1188) - Serialize interface LAG as nested objected (API)
-* [#1189](https://github.com/digitalocean/netbox/issues/1189) - Enforce consistent ordering of objects returned by a global search
-* [#1191](https://github.com/digitalocean/netbox/issues/1191) - Bulk selection of IPs under a prefix incorrect when "select all" is used
-* [#1195](https://github.com/digitalocean/netbox/issues/1195) - Unable to create an interface connection when searching for peer device
-* [#1197](https://github.com/digitalocean/netbox/issues/1197) - Fixed status assignment during bulk import of devices, prefixes, IPs, and VLANs
-* [#1199](https://github.com/digitalocean/netbox/issues/1199) - Bulk import of secrets does not prompt user to generate a session key
-* [#1200](https://github.com/digitalocean/netbox/issues/1200) - Form validation error when connecting power ports to power outlets
-
----
-
-v2.0.2 (2017-05-15)
-
-## Enhancements
-
-* [#1122](https://github.com/digitalocean/netbox/issues/1122) - Include NAT inside IPs in IP address list
-* [#1137](https://github.com/digitalocean/netbox/issues/1137) - Allow filtering devices list by rack
-* [#1170](https://github.com/digitalocean/netbox/issues/1170) - Include A and Z sites for circuits in global search results
-* [#1172](https://github.com/digitalocean/netbox/issues/1172) - Linkify racks in side-by-side elevations view
-* [#1177](https://github.com/digitalocean/netbox/issues/1177) - Render planned connections as dashed lines on topology maps
-* [#1179](https://github.com/digitalocean/netbox/issues/1179) - Adjust topology map text color based on node background
-* On all object edit forms, allow filtering the tenant list by tenant group
-
-## Bug Fixes
-
-* [#1158](https://github.com/digitalocean/netbox/issues/1158) - Exception thrown when creating a device component with an invalid name
-* [#1159](https://github.com/digitalocean/netbox/issues/1159) - Only superusers can see "edit IP" buttons on the device interfaces list
-* [#1160](https://github.com/digitalocean/netbox/issues/1160) - Linkify secrets and tenants in global search results
-* [#1161](https://github.com/digitalocean/netbox/issues/1161) - Fix "add another" behavior when creating an API token
-* [#1166](https://github.com/digitalocean/netbox/issues/1166) - Fixed bulk IP address creation when assigning tenants
-* [#1168](https://github.com/digitalocean/netbox/issues/1168) - Total count of objects missing from list view paginator
-* [#1171](https://github.com/digitalocean/netbox/issues/1171) - Allow removing site assignment when bulk editing VLANs
-* [#1173](https://github.com/digitalocean/netbox/issues/1173) - Tweak interface manager to fall back to naive ordering
-
----
-
-v2.0.1 (2017-05-10)
-
-## Bug Fixes
-
-* [#1149](https://github.com/digitalocean/netbox/issues/1149) - Port list does not populate when creating a console or power connection
-* [#1150](https://github.com/digitalocean/netbox/issues/1150) - Error when uploading image attachments with Unicode names under Python 2
-* [#1151](https://github.com/digitalocean/netbox/issues/1151) - Server error: name 'escape' is not defined
-* [#1152](https://github.com/digitalocean/netbox/issues/1152) - Unable to edit user keys
-* [#1153](https://github.com/digitalocean/netbox/issues/1153) - UnicodeEncodeError when searching for non-ASCII characters on Python 2
-
----
-
-v2.0.0 (2017-05-09)
-
-## New Features
-
-### API 2.0 ([#113](https://github.com/digitalocean/netbox/issues/113))
-
-The NetBox API has been completely rewritten and now features full read/write ability.
-
-### Image Attachments ([#152](https://github.com/digitalocean/netbox/issues/152))
-
-Users are now able to attach photos and other images to sites, racks, and devices. (Please ensure that the new `media` directory is writable by the system account NetBox runs as.)
-
-### Global Search ([#159](https://github.com/digitalocean/netbox/issues/159))
-
-NetBox now supports searching across all primary object types at once.
-
-### Rack Elevations View ([#951](https://github.com/digitalocean/netbox/issues/951))
-
-A new view has been introduced to display the elevations of multiple racks side-by-side.
-
-## Enhancements
-
-* [#154](https://github.com/digitalocean/netbox/issues/154) - Expanded device status field to include options other than active/offline
-* [#430](https://github.com/digitalocean/netbox/issues/430) - Include circuits when rendering topology maps
-* [#578](https://github.com/digitalocean/netbox/issues/578) - Show topology maps not assigned to a site on the home view
-* [#1100](https://github.com/digitalocean/netbox/issues/1100) - Add a "view all" link to completed bulk import views is_pool for prefixes)
-* [#1110](https://github.com/digitalocean/netbox/issues/1110) - Expand bulk edit forms to include boolean fields (e.g. toggle is_pool for prefixes)
-
-## Bug Fixes
-
-From v1.9.6:
-
-* [#403](https://github.com/digitalocean/netbox/issues/403) - Record console/power/interface connects and disconnects as user actions
-* [#853](https://github.com/digitalocean/netbox/issues/853) -  Added "status" field to device bulk import form
-* [#1101](https://github.com/digitalocean/netbox/issues/1101) - Fix AJAX scripting for device component selection forms
-* [#1103](https://github.com/digitalocean/netbox/issues/1103) - Correct handling of validation errors when creating IP addresses in bulk
-* [#1104](https://github.com/digitalocean/netbox/issues/1104) - Fix VLAN assignment on prefix import
-* [#1115](https://github.com/digitalocean/netbox/issues/1115) - Enabled responsive (side-scrolling) tables for small screens
-* [#1116](https://github.com/digitalocean/netbox/issues/1116) - Correct object links on recursive deletion error
-* [#1125](https://github.com/digitalocean/netbox/issues/1125) - Include MAC addresses on a device's interface list
-* [#1144](https://github.com/digitalocean/netbox/issues/1144) - Allow multiple status selections for Prefix, IP address, and VLAN filters
-
-From beta3:
-
-* [#1113](https://github.com/digitalocean/netbox/issues/1113) - Fixed server error when attempting to delete an image attachment
-* [#1114](https://github.com/digitalocean/netbox/issues/1114) - Suppress OSError when attempting to access a deleted image attachment
-* [#1126](https://github.com/digitalocean/netbox/issues/1126) - Fixed server error when editing a user key via admin UI attachment
-* [#1132](https://github.com/digitalocean/netbox/issues/1132) - Prompt user to unlock session key when importing secrets
-
-## Additional Changes
-
-* The Module DCIM model has been renamed to InventoryItem to better reflect its intended function, and to make room for work on [#824](https://github.com/digitalocean/netbox/issues/824).
-* Redundant portions of the admin UI have been removed ([#973](https://github.com/digitalocean/netbox/issues/973)).
-* The Docker build components have been moved into [their own repository](https://github.com/digitalocean/netbox-docker).
-
----
-
-v1.9.6 (2017-04-21)
-
-## Improvements
-
-* [#878](https://github.com/digitalocean/netbox/issues/878) - Merged IP addresses with interfaces list on device view
-* [#1001](https://github.com/digitalocean/netbox/issues/1001) - Interface assignment can be modified when editing an IP address
-* [#1084](https://github.com/digitalocean/netbox/issues/1084) - Include custom fields when creating IP addresses in bulk
-
-## Bug Fixes
-
-* [#1057](https://github.com/digitalocean/netbox/issues/1057) - Corrected VLAN validation during prefix import
-* [#1061](https://github.com/digitalocean/netbox/issues/1061) - Fixed potential for script injection via create/edit/delete messages
-* [#1070](https://github.com/digitalocean/netbox/issues/1070) - Corrected installation instructions for Python3 on CentOS/RHEL
-* [#1071](https://github.com/digitalocean/netbox/issues/1071) - Protect assigned circuit termination when an interface is deleted
-* [#1072](https://github.com/digitalocean/netbox/issues/1072) - Order LAG interfaces naturally on bulk interface edit form
-* [#1074](https://github.com/digitalocean/netbox/issues/1074) - Require ncclient 0.5.3 (Python 3 fix)
-* [#1090](https://github.com/digitalocean/netbox/issues/1090) - Improved installation documentation for Python 3
-* [#1092](https://github.com/digitalocean/netbox/issues/1092) - Increase randomness in SECRET_KEY generation tool
-
----
-
-v1.9.5 (2017-04-06)
-
-## Improvements
-
-* [#1052](https://github.com/digitalocean/netbox/issues/1052) - Added rack reservation list and bulk delete views
-
-## Bug Fixes
-
-* [#1038](https://github.com/digitalocean/netbox/issues/1038) - Suppress upgrading to Django 1.11 (will be supported in v2.0)
-* [#1037](https://github.com/digitalocean/netbox/issues/1037) - Fixed error on VLAN import with duplicate VLAN group names
-* [#1047](https://github.com/digitalocean/netbox/issues/1047) - Correct ordering of numbered subinterfaces
-* [#1051](https://github.com/digitalocean/netbox/issues/1051) - Upgraded django-rest-swagger
-
----
-
-v1.9.4-r1 (2017-04-04)
-
-## Improvements
-
-* [#362](https://github.com/digitalocean/netbox/issues/362) - Added per_page query parameter to control pagination page length
-
-## Bug Fixes
-
-* [#991](https://github.com/digitalocean/netbox/issues/991) - Correct server error on "create and connect another" interface connection
-* [#1022](https://github.com/digitalocean/netbox/issues/1022) - Record user actions when creating IP addresses in bulk
-* [#1027](https://github.com/digitalocean/netbox/issues/1027) - Fixed nav menu highlighting when BASE_PATH is set
-* [#1034](https://github.com/digitalocean/netbox/issues/1034) - Added migration missing from v1.9.4 release
-
----
-
-v1.9.3 (2017-03-23)
-
-## Improvements
-
-* [#972](https://github.com/digitalocean/netbox/issues/972) - Add ability to filter connections list by device name
-* [#974](https://github.com/digitalocean/netbox/issues/974) - Added MAC address filter to API interfaces list
-* [#978](https://github.com/digitalocean/netbox/issues/978) - Allow filtering device types by function and subdevice role
-* [#981](https://github.com/digitalocean/netbox/issues/981) - Allow filtering primary objects by a given set of IDs
-* [#983](https://github.com/digitalocean/netbox/issues/983) - Include peer device names when listing circuits in device view
-
-## Bug Fixes
-
-* [#967](https://github.com/digitalocean/netbox/issues/967) - Fix error when assigning a new interface to a LAG
-
----
-
-v1.9.2 (2017-03-14)
-
-## Bug Fixes
-
-* [#950](https://github.com/digitalocean/netbox/issues/950) - Fix site_id error on child device import
-* [#956](https://github.com/digitalocean/netbox/issues/956) - Correct bug affecting unnamed rackless devices
-* [#957](https://github.com/digitalocean/netbox/issues/957) - Correct device site filter count to include unracked devices
-* [#963](https://github.com/digitalocean/netbox/issues/963) - Fix bug in IPv6 address range expansion
-* [#964](https://github.com/digitalocean/netbox/issues/964) - Fix bug when bulk editing/deleting filtered set of objects
-
----
-
-v1.9.1 (2017-03-08)
-
-## Improvements
-
-* [#945](https://github.com/digitalocean/netbox/issues/945) - Display the current user in the navigation menu
-* [#946](https://github.com/digitalocean/netbox/issues/946) - Disregard mask length when filtering IP addresses by a parent prefix
-
-## Bug Fixes
-
-* [#941](https://github.com/digitalocean/netbox/issues/941) - Corrected old references to rack.site on Device
-* [#943](https://github.com/digitalocean/netbox/issues/943) - Child prefixes missing on Python 3
-* [#944](https://github.com/digitalocean/netbox/issues/944) - Corrected console and power connection form behavior
-* [#948](https://github.com/digitalocean/netbox/issues/948) - Region name should be hyperlinked to site list
-
----
-
-v1.9.0-r1 (2017-03-03)
-
-## New Features
-
-### Rack Reservations ([#36](https://github.com/digitalocean/netbox/issues/36))
-
-Users can now reserve an arbitrary number of units within a rack, adding a comment noting their intentions. Reservations do not interfere with installed devices: It is possible to reserve a unit for future use even if it is currently occupied by a device.
-
-### Interface Groups ([#105](https://github.com/digitalocean/netbox/issues/105))
-
-A new Link Aggregation Group (LAG) virtual form factor has been added. Physical interfaces can be assigned to a parent LAG interface to represent a port-channel or similar logical bundling of links.
-
-### Regions ([#164](https://github.com/digitalocean/netbox/issues/164))
-
-A new region model has been introduced to allow for the geographic organization of sites. Regions can be nested recursively to form a hierarchy.
-
-### Rackless Devices ([#198](https://github.com/digitalocean/netbox/issues/198))
-
-Previous releases required each device to be assigned to a particular rack within a site. This requirement has been relaxed so that devices must only be assigned to a site, and may optionally be assigned to a rack.
-
-### Global VLANs ([#235](https://github.com/digitalocean/netbox/issues/235))
-
-Assignment of VLANs and VLAN groups to sites is now optional, allowing for the representation of a VLAN spanning multiple sites.
-
-## Improvements
-
-* [#862](https://github.com/digitalocean/netbox/issues/862) - Show both IPv6 and IPv4 primary IPs in device list
-* [#894](https://github.com/digitalocean/netbox/issues/894) - Expand device name max length to 64 characters
-* [#898](https://github.com/digitalocean/netbox/issues/898) - Expanded circuits list in provider view rack face
-* [#901](https://github.com/digitalocean/netbox/issues/901) - Support for filtering prefixes and IP addresses by mask length
-
-## Bug Fixes
-
-* [#872](https://github.com/digitalocean/netbox/issues/872) - Fixed TypeError on bulk IP address creation (Python 3)
-* [#884](https://github.com/digitalocean/netbox/issues/884) - Preserve selected rack unit when changing a device's rack face
-* [#892](https://github.com/digitalocean/netbox/issues/892) - Restored missing edit/delete buttons when viewing child prefixes and IP addresses from a parent object
-* [#897](https://github.com/digitalocean/netbox/issues/897) - Fixed power connections CSV export
-* [#903](https://github.com/digitalocean/netbox/issues/903) - Only alert on missing critical connections if present in the parent device type
-* [#935](https://github.com/digitalocean/netbox/issues/935) - Fix form validation error when connecting an interface using live search
-* [#937](https://github.com/digitalocean/netbox/issues/937) - Region assignment should be optional when creating a site
-* [#938](https://github.com/digitalocean/netbox/issues/938) - Provider view yields an error if one or more circuits is assigned to a tenant
-
----
-
-v1.8.4 (2017-02-03)
-
-## Improvements
-
-* [#856](https://github.com/digitalocean/netbox/issues/856) - Strip whitespace from fields during CSV import
-
-## Bug Fixes
-
-* [#851](https://github.com/digitalocean/netbox/issues/851) - Resolve encoding issues during import/export (Python 3)
-* [#854](https://github.com/digitalocean/netbox/issues/854) - Correct processing of get_return_url() in ObjectDeleteView
-* [#859](https://github.com/digitalocean/netbox/issues/859) - Fix Javascript for connection status toggle button on device view
-* [#861](https://github.com/digitalocean/netbox/issues/861) - Avoid overwriting device primary IP assignment from alternate family during bulk import of IP addresses
-* [#865](https://github.com/digitalocean/netbox/issues/865) - Fix server error when attempting to delete a protected object parent (Python 3)
-
----
-
-v1.8.3 (2017-01-26)
-
-## Improvements
-
-* [#782](https://github.com/digitalocean/netbox/issues/782) - Allow filtering devices list by manufacturer
-* [#820](https://github.com/digitalocean/netbox/issues/820) - Add VLAN column to parent prefixes table on IP address view
-* [#821](https://github.com/digitalocean/netbox/issues/821) - Support for comma separation in bulk IP/interface creation
-* [#827](https://github.com/digitalocean/netbox/issues/827) - **Introduced support for Python 3**
-* [#836](https://github.com/digitalocean/netbox/issues/836) - Add "deprecated" status for IP addresses
-* [#841](https://github.com/digitalocean/netbox/issues/841) - Merged search and filter forms on all object lists
-
-## Bug Fixes
-
-* [#816](https://github.com/digitalocean/netbox/issues/816) - Redirect back to parent prefix view after deleting child prefixes termination
-* [#817](https://github.com/digitalocean/netbox/issues/817) - Update last_updated time of a circuit when editing a child termination
-* [#830](https://github.com/digitalocean/netbox/issues/830) - Redirect user to device view after editing a device component
-* [#840](https://github.com/digitalocean/netbox/issues/840) - Correct API path resolution for secrets when BASE_PATH is configured
-* [#844](https://github.com/digitalocean/netbox/issues/844) - Apply order_naturally() to API interfaces list
-* [#845](https://github.com/digitalocean/netbox/issues/845) - Fix missing edit/delete buttons on object tables for non-superusers
-
-
----
-
-v1.8.2 (2017-01-18)
-
-## Improvements
-
-* [#284](https://github.com/digitalocean/netbox/issues/284) - Enabled toggling of interface display order per device type
-* [#760](https://github.com/digitalocean/netbox/issues/760) - Redirect user back to device view after deleting an assigned IP address
-* [#783](https://github.com/digitalocean/netbox/issues/783) - Add a description field to the Circuit model
-* [#797](https://github.com/digitalocean/netbox/issues/797) - Add description column to VLANs table
-* [#803](https://github.com/digitalocean/netbox/issues/803) - Clarify that no child objects are deleted when deleting a prefix
-* [#805](https://github.com/digitalocean/netbox/issues/805) - Linkify site column in device table
-
-## Bug Fixes
-
-* [#776](https://github.com/digitalocean/netbox/issues/776) - Prevent circuits from appearing twice while searching
-* [#778](https://github.com/digitalocean/netbox/issues/778) - Corrected an issue preventing multiple interfaces with the same position ID from appearing in a device's interface list
-* [#785](https://github.com/digitalocean/netbox/issues/785) - Trigger validation error when importing a prefix assigned to a nonexistent VLAN
-* [#802](https://github.com/digitalocean/netbox/issues/802) - Fixed enforcement of ENFORCE_GLOBAL_UNIQUE for prefixes
-* [#807](https://github.com/digitalocean/netbox/issues/807) - Redirect user back to form when adding IP addresses in bulk and "create and add another" is clicked
-* [#810](https://github.com/digitalocean/netbox/issues/810) - Suppress unique IP validation on invalid IP addresses and prefixes
-
----
-
-v1.8.1 (2017-01-04)
-
-## Improvements
-
-* [#771](https://github.com/digitalocean/netbox/issues/771) - Don't automatically redirect user when only one object is returned in a list
-
-## Bug Fixes
-
-* [#764](https://github.com/digitalocean/netbox/issues/764) - Encapsulate in double quotes values containing commas when exporting to CSV
-* [#767](https://github.com/digitalocean/netbox/issues/767) - Fixes xconnect_id error when searching for circuits
-* [#769](https://github.com/digitalocean/netbox/issues/769) - Show default value for boolean custom fields
-* [#772](https://github.com/digitalocean/netbox/issues/772) - Fixes TypeError in API RackUnitListView when no device is excluded
-
----
-
-v1.8.0 (2017-01-03)
-
-## New Features
-
-### Point-to-Point Circuits ([#49](https://github.com/digitalocean/netbox/issues/49))
-
-Until now, NetBox has supported tracking only one end of a data circuit. This is fine for Internet connections where you don't care (or know) much about the provider side of the circuit, but many users need the ability to track inter-site circuits as well. This release expands circuit modeling so that each circuit can have an A and/or Z side. Each endpoint must be terminated to a site, and may optionally be terminated to a specific device and interface within that site.
-
-### L4 Services ([#539](https://github.com/digitalocean/netbox/issues/539))
-
-Our first major community contribution introduces the ability to track discrete TCP and UDP services associated with a device (for example, SSH or HTTP). Each service can optionally be assigned to one or more specific IP addresses belonging to the device. Thanks to [@if-fi](https://github.com/if-fi) for the addition!
-
-## Improvements
-
-* [#122](https://github.com/digitalocean/netbox/issues/122) - Added comments field to device types
-* [#181](https://github.com/digitalocean/netbox/issues/181) - Implemented support for bulk IP address creation
-* [#613](https://github.com/digitalocean/netbox/issues/613) - Added prefixes column to VLAN list; added VLAN column to prefix list
-* [#716](https://github.com/digitalocean/netbox/issues/716) - Add ASN field to site bulk edit form
-* [#722](https://github.com/digitalocean/netbox/issues/722) - Enabled custom fields for device types
-* [#743](https://github.com/digitalocean/netbox/issues/743) - Enabled bulk creation of all device components
-* [#756](https://github.com/digitalocean/netbox/issues/756) - Added contact details to site model
-
-## Bug Fixes
-
-* [#563](https://github.com/digitalocean/netbox/issues/563) - Allow a device to be flipped from one rack face to the other without moving it
-* [#658](https://github.com/digitalocean/netbox/issues/658) - Enabled conditional treatment of network/broadcast IPs for a prefix by defining it as a pool
-* [#741](https://github.com/digitalocean/netbox/issues/741) - Hide "select all" button for users without edit permissions
-* [#744](https://github.com/digitalocean/netbox/issues/744) - Fixed export of sites without an AS number
-* [#747](https://github.com/digitalocean/netbox/issues/747) - Fixed natural_order_by integer cast error on large numbers
-* [#751](https://github.com/digitalocean/netbox/issues/751) - Fixed python-cryptography installation issue on Debian
-* [#763](https://github.com/digitalocean/netbox/issues/763) - Added missing fields to CSV exports for racks and prefixes
-
----
-
-v1.7.3 (2016-12-08)
-
-## Bug Fixes
-
-* [#724](https://github.com/digitalocean/netbox/issues/724) - Exempt API views from LoginRequiredMiddleware to enable basic HTTP authentication when LOGIN_REQUIRED is true
-* [#729](https://github.com/digitalocean/netbox/issues/729) - Corrected cancellation links when editing secondary objects
-* [#732](https://github.com/digitalocean/netbox/issues/732) - Allow custom select field values to be deselected if the field is not required
-* [#733](https://github.com/digitalocean/netbox/issues/733) - Fixed MAC address filter on device list
-* [#734](https://github.com/digitalocean/netbox/issues/734) - Corrected display of device type when editing a device
-
----
-
-v1.7.2-r1 (2016-12-06)
-
-## Improvements
-
-* [#663](https://github.com/digitalocean/netbox/issues/663) - Added MAC address search field to device list
-* [#672](https://github.com/digitalocean/netbox/issues/672) - Increased the selection of available colors for rack and device roles
-* [#695](https://github.com/digitalocean/netbox/issues/695) - Added is_private field to RIR
-
-## Bug Fixes
-
-* [#677](https://github.com/digitalocean/netbox/issues/677) - Fix setuptools installation error on Debian 8.6
-* [#696](https://github.com/digitalocean/netbox/issues/696) - Corrected link to VRF in prefix and IP address breadcrumbs
-* [#702](https://github.com/digitalocean/netbox/issues/702) - Improved Unicode support for custom fields
-* [#712](https://github.com/digitalocean/netbox/issues/712) - Corrected export of tenants which are not assigned to a group
-* [#713](https://github.com/digitalocean/netbox/issues/713) - Include a label for the comments field when editing circuits, providers, or racks in bulk
-* [#718](https://github.com/digitalocean/netbox/issues/718) - Restore is_primary field on IP assignment form
-* [#723](https://github.com/digitalocean/netbox/issues/723) - API documentation is now accessible when using BASE_PATH
-* [#727](https://github.com/digitalocean/netbox/issues/727) - Corrected error in rack elevation display (v1.7.2)
-
----
-
-v1.7.1 (2016-11-15)
-
-## Improvements
-
-* [#667](https://github.com/digitalocean/netbox/issues/667) - Added prefix utilization statistics to the RIR list view
-* [#685](https://github.com/digitalocean/netbox/issues/685) - When assigning an IP to a device, automatically select the interface if only one exists
-
-## Bug Fixes
-
-* [#674](https://github.com/digitalocean/netbox/issues/674) - Fix assignment of status to imported IP addresses
-* [#676](https://github.com/digitalocean/netbox/issues/676) - Server error when bulk editing device types
-* [#678](https://github.com/digitalocean/netbox/issues/678) - Server error on device import specifying an invalid device type
-* [#691](https://github.com/digitalocean/netbox/issues/691) - Allow the assignment of power ports to PDUs
-* [#692](https://github.com/digitalocean/netbox/issues/692) - Form errors are not displayed on checkbox fields
-
----
-
-v1.7.0 (2016-11-03)
-
-## New Features
-
-### IP address statuses ([#87](https://github.com/digitalocean/netbox/issues/87))
-
-An IP address can now be designated as active, reserved, or DHCP. The DHCP status implies that the IP address is part of a DHCP pool and may or may not be assigned to a DHCP client.
-
-### Top-to-bottom rack numbering ([#191](https://github.com/digitalocean/netbox/issues/191))
-
-Racks can now be set to have descending rack units, with U1 at the top of the rack. When adding a device to a rack with descending units, be sure to position it in the **lowest-numbered** unit which it occupies (this will be physically the topmost unit).
-
-## Improvements
-* [#211](https://github.com/digitalocean/netbox/issues/211) - Allow device assignment and removal from IP address view
-* [#630](https://github.com/digitalocean/netbox/issues/630) - Added a custom 404 page
-* [#652](https://github.com/digitalocean/netbox/issues/652) - Use password input controls when editing secrets
-* [#654](https://github.com/digitalocean/netbox/issues/654) - Added Cisco FlexStack and FlexStack Plus form factors
-* [#661](https://github.com/digitalocean/netbox/issues/661) - Display relevant IP addressing when viewing a circuit
-
-## Bug Fixes
-* [#632](https://github.com/digitalocean/netbox/issues/632) - Use semicolons instead of commas to separate regexes in topology maps
-* [#647](https://github.com/digitalocean/netbox/issues/647) - Extend form used when assigning an IP to a device
-* [#657](https://github.com/digitalocean/netbox/issues/657) - Unicode error when adding device modules
-* [#660](https://github.com/digitalocean/netbox/issues/660) - Corrected calculation of utilized space in rack list
-* [#664](https://github.com/digitalocean/netbox/issues/664) - Fixed bulk creation of interfaces across multiple devices
-
----
-
-v1.6.3 (2016-10-19)
-
-## Improvements
-
-* [#353](https://github.com/digitalocean/netbox/issues/353) - Bulk editing of device and device type interfaces
-* [#527](https://github.com/digitalocean/netbox/issues/527) - Support for nullification of fields when bulk editing
-* [#592](https://github.com/digitalocean/netbox/issues/592) - Allow space-delimited lists of ALLOWED_HOSTS in Docker
-* [#608](https://github.com/digitalocean/netbox/issues/608) - Added "select all" button for device and device type components
-
-## Bug Fixes
-
-* [#602](https://github.com/digitalocean/netbox/issues/602) - Correct display of custom integer fields with value of 0 or 1
-* [#604](https://github.com/digitalocean/netbox/issues/604) - Correct display of unnamed devices in form selection fields
-* [#611](https://github.com/digitalocean/netbox/issues/611) - Power/console/interface connection import: status field should be case-insensitive
-* [#615](https://github.com/digitalocean/netbox/issues/615) - Account for BASE_PATH in static URLs and during login
-* [#616](https://github.com/digitalocean/netbox/issues/616) - Correct display of custom URL fields
-
----
-
-v1.6.2-r1 (2016-10-04)
-
-## Improvements
-
-* [#212](https://github.com/digitalocean/netbox/issues/212) - Introduced the `BASE_PATH` configuration setting to allow running NetBox in a URL subdirectory
-* [#345](https://github.com/digitalocean/netbox/issues/345) - Bulk edit: allow user to select all objects on page or all matching query
-* [#475](https://github.com/digitalocean/netbox/issues/475) - Display "add" buttons at top and bottom of all device/device type panels
-* [#480](https://github.com/digitalocean/netbox/issues/480) - Improved layout on mobile devices
-* [#481](https://github.com/digitalocean/netbox/issues/481) - Require interface creation before trying to assign an IP to a device
-* [#575](https://github.com/digitalocean/netbox/issues/575) - Allow all valid URL schemes in custom fields
-* [#579](https://github.com/digitalocean/netbox/issues/579) - Add a description field to export templates
-
-## Bug Fixes
-
-* [#466](https://github.com/digitalocean/netbox/issues/466) - Validate available free space for all instances when increasing the U height of a device type
-* [#571](https://github.com/digitalocean/netbox/issues/571) - Correct rack group filter on device list
-* [#576](https://github.com/digitalocean/netbox/issues/576) - Delete all relevant CustomFieldValues when deleting a CustomFieldChoice
-* [#581](https://github.com/digitalocean/netbox/issues/581) - Correct initialization of custom boolean and select fields
-* [#591](https://github.com/digitalocean/netbox/issues/591) - Correct display of component creation buttons in device type view
-
----
-
-v1.6.1-r1 (2016-09-21)
-
-## Improvements
-* [#415](https://github.com/digitalocean/netbox/issues/415) - Add an expand/collapse toggle button to the prefix list
-* [#552](https://github.com/digitalocean/netbox/issues/552) - Allow filtering on custom select fields by "none"
-* [#561](https://github.com/digitalocean/netbox/issues/561) - Make custom fields accessible from within export templates
-
-## Bug Fixes
-* [#493](https://github.com/digitalocean/netbox/issues/493) - CSV import support for UTF-8
-* [#531](https://github.com/digitalocean/netbox/issues/531) - Order prefix list by VRF assignment
-* [#542](https://github.com/digitalocean/netbox/issues/542) - Add LDAP support in Docker
-* [#557](https://github.com/digitalocean/netbox/issues/557) - Add 'global' choice to VRF filter for prefixes and IP addresses
-* [#558](https://github.com/digitalocean/netbox/issues/558) - Update slug field when name is populated without a key press
-* [#562](https://github.com/digitalocean/netbox/issues/562) - Fixed bulk interface creation
-* [#564](https://github.com/digitalocean/netbox/issues/564) - Display custom fields for all applicable objects
-
----
-
-v1.6.0 (2016-09-13)
-
-## New Features
-
-### Custom Fields ([#129](https://github.com/digitalocean/netbox/issues/129))
-
-Users can now create custom fields to associate arbitrary data with core NetBox objects. For example, you might want to add a geolocation tag to IP prefixes, or a ticket number to each device. Text, integer, boolean, date, URL, and selection fields are supported.
-
-## Improvements
-
-* [#489](https://github.com/digitalocean/netbox/issues/489) - Docker file now builds from a `python:2.7-wheezy` base instead of `ubuntu:14.04`
-* [#540](https://github.com/digitalocean/netbox/issues/540) - Add links for VLAN roles under VLAN navigation menu
-* Added new interface form factors
-* Added address family filters to aggregate and prefix lists
-
-## Bug Fixes
-
-* [#476](https://github.com/digitalocean/netbox/issues/476) - Corrected rack import instructions
-* [#484](https://github.com/digitalocean/netbox/issues/484) - Allow bulk deletion of >1K objects
-* [#486](https://github.com/digitalocean/netbox/issues/486) - Prompt for secret key only if updating a secret's value
-* [#490](https://github.com/digitalocean/netbox/issues/490) - Corrected display of circuit commit rate
-* [#495](https://github.com/digitalocean/netbox/issues/495) - Include tenant in prefix and IP CSV export
-* [#507](https://github.com/digitalocean/netbox/issues/507) - Corrected rendering of nav menu on screens narrower than 1200px
-* [#515](https://github.com/digitalocean/netbox/issues/515) - Clarified instructions for the "face" field when importing devices
-* [#522](https://github.com/digitalocean/netbox/issues/522) - Remove obsolete check for staff status when bulk deleting objects
-* [#544](https://github.com/digitalocean/netbox/issues/544) - Strip CRLF-style line terminators from rendered export templates
-
----
-
-v1.5.2 (2016-08-16)
-
-## Bug Fixes
-
-* [#460](https://github.com/digitalocean/netbox/issues/460) - Corrected ordering of IP addresses with differing prefix lengths
-* [#463](https://github.com/digitalocean/netbox/issues/463) - Prevent pre-population of livesearch field with '---------'
-* [#467](https://github.com/digitalocean/netbox/issues/467) - Include prefixes and IPs which inherit tenancy from their VRF in tenant stats
-* [#468](https://github.com/digitalocean/netbox/issues/468) - Don't allow connected interfaces to be changed to the "virtual" form factor
-* [#469](https://github.com/digitalocean/netbox/issues/469) - Added missing import buttons to list views
-* [#472](https://github.com/digitalocean/netbox/issues/472) - Hide the connection button for interfaces which have a circuit terminated to them
-
----
-
-v1.5.1 (2016-08-11)
-
-## Improvements
-
-* [#421](https://github.com/digitalocean/netbox/issues/421) - Added an asset tag field to devices
-* [#456](https://github.com/digitalocean/netbox/issues/456) - Added IP search box to home page
-* Colorized rack and device roles
-
-## Bug Fixes
-
-* [#454](https://github.com/digitalocean/netbox/issues/454) - Corrected error on rack export
-* [#457](https://github.com/digitalocean/netbox/issues/457) - Added role field to rack edit form
-
----
-
-v1.5.0 (2016-08-10)
-
-## New Features
-
-### Rack Enhancements ([#180](https://github.com/digitalocean/netbox/issues/180), [#241](https://github.com/digitalocean/netbox/issues/241))
-
-Like devices, racks can now be assigned to functional roles. This allows users to group racks by designated function as well as by physical location (rack groups). Additionally, rack can now have a defined rail-to-rail width (19 or 23 inches) and a type (two-post-rack, cabinet, etc.).
-
-## Improvements
-
-* [#149](https://github.com/digitalocean/netbox/issues/149) - Added discrete upstream speed field for circuits
-* [#157](https://github.com/digitalocean/netbox/issues/157) - Added manufacturer field for device modules
-* We have a logo!
-* Upgraded to Django 1.10
-
-## Bug Fixes
-
-* [#433](https://github.com/digitalocean/netbox/issues/433) - Corrected form validation when editing child devices
-* [#442](https://github.com/digitalocean/netbox/issues/442) - Corrected child device import instructions
-* [#443](https://github.com/digitalocean/netbox/issues/443) - Correctly display and initialize VRF for creation of new IP addresses
-* [#444](https://github.com/digitalocean/netbox/issues/444) - Corrected prefix model validation
-* [#445](https://github.com/digitalocean/netbox/issues/445) - Limit rack height to between 1U and 100U (inclusive)
-
----
-
-v1.4.2 (2016-08-06)
-
-## Improvements
-
-* [#167](https://github.com/digitalocean/netbox/issues/167) - Added new interface form factors
-* [#253](https://github.com/digitalocean/netbox/issues/253) - Added new interface form factors
-* [#434](https://github.com/digitalocean/netbox/issues/434) - Restored admin UI access to user action history (however bulk deletion is disabled)
-* [#435](https://github.com/digitalocean/netbox/issues/435) - Added an "add prefix" button to the VLAN view
-
-## Bug Fixes
-
-* [#425](https://github.com/digitalocean/netbox/issues/425) - Ignore leading and trailing periods when generating a slug
-* [#427](https://github.com/digitalocean/netbox/issues/427) - Prevent error when duplicate IPs are present in a prefix's IP list
-* [#429](https://github.com/digitalocean/netbox/issues/429) - Correct redirection of user when adding a secret to a device
-
----
-
-v1.4.1 (2016-08-03)
-
-## Improvements
-
-* [#289](https://github.com/digitalocean/netbox/issues/289) - Annotate available ranges in prefix IP list
-* [#412](https://github.com/digitalocean/netbox/issues/412) - Tenant group assignment is no longer mandatory
-* [#422](https://github.com/digitalocean/netbox/issues/422) - CSV import now supports double-quoting values which contain commas
-
-## Bug Fixes
-
-* [#395](https://github.com/digitalocean/netbox/issues/395) - Show child prefixes from all VRFs if the parent belongs to the global table
-* [#406](https://github.com/digitalocean/netbox/issues/406) - Fixed circuit list rendring when filtering on port speed or commit rate
-* [#409](https://github.com/digitalocean/netbox/issues/409) - Filter IPs and prefixes by tenant slug rather than by its PK
-* [#411](https://github.com/digitalocean/netbox/issues/411) - Corrected title of secret roles view
-* [#419](https://github.com/digitalocean/netbox/issues/419) - Fixed a potential database performance issue when gathering tenant statistics
-
----
-
-v1.4.0 (2016-08-01)
-
-## New Features
-
-### Multitenancy ([#16](https://github.com/digitalocean/netbox/issues/16))
-
-NetBox now supports tenants and tenant groups. Sites, racks, devices, VRFs, prefixes, IP addresses, VLANs, and circuits can be assigned to tenants to track the allocation of these resources among customers or internal departments. If a prefix or IP address does not have a tenant assigned, it will fall back to the tenant assigned to its parent VRF (where applicable).
-
-## Improvements
-
-* [#176](https://github.com/digitalocean/netbox/issues/176) - Introduced seed data for new installs
-* [#358](https://github.com/digitalocean/netbox/issues/358) - Improved search for all objects
-* [#394](https://github.com/digitalocean/netbox/issues/394) - Improved VRF selection during bulk editing of prefixes and IP addresses
-* Miscellaneous cosmetic improvements to the UI
-
-## Bug Fixes
-
-* [#392](https://github.com/digitalocean/netbox/issues/392) - Don't include child devices in non-racked devices table
-* [#397](https://github.com/digitalocean/netbox/issues/397) - Only include child IPs which belong to the same VRF as the parent prefix
-
----
-
-v1.3.2 (2016-07-26)
-
-## Improvements
-
-* [#292](https://github.com/digitalocean/netbox/issues/292) - Added part_number field to DeviceType
-* [#363](https://github.com/digitalocean/netbox/issues/363) - Added a description field to the VLAN model
-* [#374](https://github.com/digitalocean/netbox/issues/374) - Increased VLAN name length to 64 characters
-* Enabled bulk deletion of interfaces from devices
-
-## Bug Fixes
-
-* [#359](https://github.com/digitalocean/netbox/issues/359) - Corrected the DCIM API endpoint for finding related connections
-* [#370](https://github.com/digitalocean/netbox/issues/370) - Notify user when secret decryption fails
-* [#381](https://github.com/digitalocean/netbox/issues/381) - Fix 'u_consumed' error on rack import
-* [#384](https://github.com/digitalocean/netbox/issues/384) - Fixed description field's maximum length on IPAM bulk edit forms
-* [#385](https://github.com/digitalocean/netbox/issues/385) - Fixed error when deleting a user with one or more associated UserActions
-
----
-
-v1.3.1 (2016-07-21)
-
-## Improvements
-
-* [#258](https://github.com/digitalocean/netbox/issues/258) - Add an API endpoint to list interface connections
-* [#303](https://github.com/digitalocean/netbox/issues/303) - Improved numeric ordering of sites, racks, and devices
-* [#304](https://github.com/digitalocean/netbox/issues/304) - Display utilization percentage on rack list
-* [#327](https://github.com/digitalocean/netbox/issues/327) - Disable rack assignment for installed child devices
-
-## Bug Fixes
-
-* [#331](https://github.com/digitalocean/netbox/issues/331) - Add group field to VLAN bulk edit form
-* Miscellaneous improvements to Unicode handling
-
----
-
-v1.3.0 (2016-07-18)
-
-## New Features
-
-* [#42](https://github.com/digitalocean/netbox/issues/42) - Allow assignment of VLAN on prefix import
-* [#43](https://github.com/digitalocean/netbox/issues/43) - Toggling of IP space uniqueness within a VRF
-* [#111](https://github.com/digitalocean/netbox/issues/111) - Introduces VLAN groups
-* [#227](https://github.com/digitalocean/netbox/issues/227) - Support for bulk import of child devices
-
-## Bug Fixes
-
-* [#301](https://github.com/digitalocean/netbox/issues/301) - Prevent deletion of DeviceBay when installed device is deleted
-* [#306](https://github.com/digitalocean/netbox/issues/306) - Fixed device import to allow an unspecified rack face
-* [#307](https://github.com/digitalocean/netbox/issues/307) - Catch `RelatedObjectDoesNotExist` when an invalid device type is defined during device import
-* [#308](https://github.com/digitalocean/netbox/issues/308) - Update rack assignment for all child devices when moving a parent device
-* [#311](https://github.com/digitalocean/netbox/issues/311) - Fix assignment of primary_ip on IP address import
-* [#317](https://github.com/digitalocean/netbox/issues/317) - Rack elevation display fix for device types greater than 42U in height
-* [#320](https://github.com/digitalocean/netbox/issues/320) - Disallow import of prefixes with host masks
-* [#322](https://github.com/digitalocean/netbox/issues/320) - Corrected VLAN import behavior
-
----
-
-v1.2.2 (2016-07-14)
-
-## Improvements
-
-* [#174](https://github.com/digitalocean/netbox/issues/174) - Added search and site filter to provider list
-* [#270](https://github.com/digitalocean/netbox/issues/270) - Added the ability to filter devices by rack group
-
-## Bug Fixes
-
-* [#115](https://github.com/digitalocean/netbox/issues/115) - Fix deprecated django.core.context_processors reference
-* [#268](https://github.com/digitalocean/netbox/issues/268) - Added support for entire 32-bit ASN space
-* [#282](https://github.com/digitalocean/netbox/issues/282) - De-select "all" checkbox if one or more objects are deselected
-* [#290](https://github.com/digitalocean/netbox/issues/290) - Always display management interfaces for a device type (even if `is_network_device` is not set)
-
----
-
-v1.2.1 (2016-07-13)
-
-**Note:** This release introduces a new dependency ([natsort](https://pypi.python.org/pypi/natsort)). Be sure to run `upgrade.sh` if upgrading from a previous release.
-
-## Improvements
-
-* [#285](https://github.com/digitalocean/netbox/issues/285) - Added the ability to prefer IPv4 over IPv6 for primary device IPs
-
-## Bug Fixes
-
-* [#243](https://github.com/digitalocean/netbox/issues/243) - Improved ordering of device object lists
-* [#271](https://github.com/digitalocean/netbox/issues/271) - Fixed primary_ip bug in secrets API
-* [#274](https://github.com/digitalocean/netbox/issues/274) - Fixed primary_ip bug in DCIM admin UI
-* [#275](https://github.com/digitalocean/netbox/issues/275) - Fixed bug preventing the expansion of an existing aggregate
-
----
-
-v1.2.0 (2016-07-12)
-
-## New Features
-
-* [#73](https://github.com/digitalocean/netbox/issues/73) - Added optional persistent banner
-* [#93](https://github.com/digitalocean/netbox/issues/73) - Ability to set both IPv4 and IPv6 primary IPs for devices
-* [#203](https://github.com/digitalocean/netbox/issues/203) - Introduced support for LDAP
-
-## Bug Fixes
-
-* [#162](https://github.com/digitalocean/netbox/issues/228) - Fixed support for Unicode characters in rack/device/VLAN names
-* [#228](https://github.com/digitalocean/netbox/issues/228) - Corrected conditional inclusion of device bay templates
-* [#246](https://github.com/digitalocean/netbox/issues/246) - Corrected Docker build instructions
-* [#260](https://github.com/digitalocean/netbox/issues/260) - Fixed error on admin UI device type list
-* Miscellaneous layout improvements for mobile devices
-
----
-
-v1.1.0 (2016-07-07)
-
-## New Features
-
-* [#107](https://github.com/digitalocean/netbox/pull/107) - Docker support
-* [#91](https://github.com/digitalocean/netbox/issues/91) - Support for subdevices within a device
-* [#170](https://github.com/digitalocean/netbox/pull/170) - Added MAC address field to interfaces
-
-## Bug Fixes
-
-* [#169](https://github.com/digitalocean/netbox/issues/169) - Fix rendering of cancellation URL when editing objects
-* [#183](https://github.com/digitalocean/netbox/issues/183) - Ignore vi swap files
-* [#209](https://github.com/digitalocean/netbox/issues/209) - Corrected error when not confirming component template deletions
-* [#214](https://github.com/digitalocean/netbox/issues/214) - Fixed redundant message on bulk interface creation
-* [#68](https://github.com/digitalocean/netbox/issues/68) - Improved permissions-related error reporting for secrets
-
----
-
-v1.0.7-r1 (2016-07-05)
-
-* [#199](https://github.com/digitalocean/netbox/issues/199) - Correct IP address validation
-
----
-
-v1.0.7 (2016-06-30)
-
-**Note:** If upgrading from a previous release, be sure to run ./upgrade.sh after downloading the new code.
-* [#135](https://github.com/digitalocean/netbox/issues/135): Fixed display of navigation menu on mobile screens
-* [#141](https://github.com/digitalocean/netbox/issues/141): Fixed rendering of "getting started" guide
-* Modified upgrade.sh to use sudo for pip installations
-* [#109](https://github.com/digitalocean/netbox/issues/109): Hide the navigation menu from anonymous users if login is required
-* [#143](https://github.com/digitalocean/netbox/issues/143): Add help_text to Device.position
-* [#136](https://github.com/digitalocean/netbox/issues/136): Prefixes which have host bits set will trigger an error instead of being silently corrected
-* [#140](https://github.com/digitalocean/netbox/issues/140): Improved support for Unicode in object names
-
----
-
-1.0.0 (2016-06-27)
-
-NetBox was originally developed internally at DigitalOcean by the network development team. This release marks the debut of NetBox as an open source project.
+v2.5.0 (FUTURE)
+
+## Notes
+
+* As promised, Python 2 support has been completed removed. Python 3.5 or higher is now required to run NetBox.
+* The UserAction model, which was deprecated by the new change logging feature in NetBox v2.4, has been removed. If you need to archive user activity, do so prior to upgrading to NetBox v2.5, as the database migration will remove all data associated with this model.
+
+## Enhancements
+
+* [#2000](https://github.com/digitalocean/netbox/issues/2000) - Dropped support for Python 2
+* [#2292](https://github.com/digitalocean/netbox/issues/2292) - Removed the deprecated UserAction model
+* [#2367](https://github.com/digitalocean/netbox/issues/2367) - Removed deprecated RPCClient functionality
+
+## API Changes
+
+* The `rpc_client` field has been removed from dcim.Platform (see #2367)
+
+---
+
+v2.4.7 (FUTURE)
+
+## Bug Fixes
+
+* [#2514](https://github.com/digitalocean/netbox/issues/2514) - Prevent new connections to already connected interfaces
+* [#2515](https://github.com/digitalocean/netbox/issues/2515) - Only use django-rq admin tmeplate if webhooks are enabled
+
+---
+
+v2.4.6 (2018-10-05)
+
+## Enhancements
+
+* [#2479](https://github.com/digitalocean/netbox/issues/2479) - Add user permissions for creating/modifying API tokens
+* [#2487](https://github.com/digitalocean/netbox/issues/2487) - Return abbreviated API output when passed `?brief=1`
+
+## Bug Fixes
+
+* [#2393](https://github.com/digitalocean/netbox/issues/2393) - Fix Unicode support for CSV import under Python 2
+* [#2483](https://github.com/digitalocean/netbox/issues/2483) - Set max item count of API-populated form fields to MAX_PAGE_SIZE
+* [#2484](https://github.com/digitalocean/netbox/issues/2484) - Local config context not available on the Virtual Machine Edit Form
+* [#2485](https://github.com/digitalocean/netbox/issues/2485) - Fix cancel button when assigning a service to a device/VM
+* [#2491](https://github.com/digitalocean/netbox/issues/2491) - Fix exception when importing devices with invalid device type
+* [#2492](https://github.com/digitalocean/netbox/issues/2492) - Sanitize hostname and port values returned through LLDP
+
+---
+
+v2.4.5 (2018-10-02)
+
+## Enhancements
+
+* [#2392](https://github.com/digitalocean/netbox/issues/2392) - Implemented local context data for devices and virtual machines
+* [#2402](https://github.com/digitalocean/netbox/issues/2402) - Order and format JSON data in form fields
+* [#2432](https://github.com/digitalocean/netbox/issues/2432) - Link remote interface connections to the Interface view
+* [#2438](https://github.com/digitalocean/netbox/issues/2438) - API optimizations for tagged objects
+
+## Bug Fixes
+
+* [#2406](https://github.com/digitalocean/netbox/issues/2406) - Remove hard-coded limit of 1000 objects from API-populated form fields
+* [#2414](https://github.com/digitalocean/netbox/issues/2414) - Tags field missing from device/VM component creation forms
+* [#2442](https://github.com/digitalocean/netbox/issues/2442) - Nullify "next" link in API when limit=0 is passed
+* [#2443](https://github.com/digitalocean/netbox/issues/2443) - Enforce JSON object format when creating config contexts
+* [#2444](https://github.com/digitalocean/netbox/issues/2444) - Improve validation of interface MAC addresses
+* [#2455](https://github.com/digitalocean/netbox/issues/2455) - Ignore unique address enforcement for IPs with a shared/virtual role
+* [#2470](https://github.com/digitalocean/netbox/issues/2470) - Log the creation of device/VM components as object changes
+
+---
+
+v2.4.4 (2018-08-22)
+
+## Enhancements
+
+* [#2168](https://github.com/digitalocean/netbox/issues/2168) - Added Extreme SummitStack interface form factors
+* [#2356](https://github.com/digitalocean/netbox/issues/2356) - Include cluster site as read-only field in VirtualMachine serializer
+* [#2362](https://github.com/digitalocean/netbox/issues/2362) - Implemented custom admin site to properly handle BASE_PATH
+* [#2254](https://github.com/digitalocean/netbox/issues/2254) - Implemented searchability for Rack Groups
+
+## Bug Fixes
+
+* [#2353](https://github.com/digitalocean/netbox/issues/2353) - Handle `DoesNotExist` exception when deleting a device with connected interfaces
+* [#2354](https://github.com/digitalocean/netbox/issues/2354) - Increased maximum MTU for interfaces to 65536 bytes
+* [#2355](https://github.com/digitalocean/netbox/issues/2355) - Added item count to inventory tab on device view
+* [#2368](https://github.com/digitalocean/netbox/issues/2368) - Record change in device changelog when altering cluster assignment
+* [#2369](https://github.com/digitalocean/netbox/issues/2369) - Corrected time zone validation on site API serializer
+* [#2370](https://github.com/digitalocean/netbox/issues/2370) - Redirect to parent device after deleting device bays
+* [#2374](https://github.com/digitalocean/netbox/issues/2374) - Fix toggling display of IP addresses in virtual machine interfaces list
+* [#2378](https://github.com/digitalocean/netbox/issues/2378) - Corrected "edit" link for virtual machine interfaces
+
+---
+
+v2.4.3 (2018-08-09)
+
+## Enhancements
+
+* [#2333](https://github.com/digitalocean/netbox/issues/2333) - Added search filters for ConfigContexts
+
+## Bug Fixes
+
+* [#2334](https://github.com/digitalocean/netbox/issues/2334) - TypeError raised when WritableNestedSerializer receives a non-integer value
+* [#2335](https://github.com/digitalocean/netbox/issues/2335) - API requires group field when creating/updating a rack
+* [#2336](https://github.com/digitalocean/netbox/issues/2336) - Bulk deleting power outlets and console server ports from a device redirects to home page
+* [#2337](https://github.com/digitalocean/netbox/issues/2337) - Attempting to create the next available prefix within a parent assigned to a VRF raises an AssertionError
+* [#2340](https://github.com/digitalocean/netbox/issues/2340) - API requires manufacturer field when creating/updating an inventory item
+* [#2342](https://github.com/digitalocean/netbox/issues/2342) - IntegrityError raised when attempting to assign an invalid IP address as the primary for a VM
+* [#2344](https://github.com/digitalocean/netbox/issues/2344) - AttributeError when assigning VLANs to an interface on a device/VM not assigned to a site
+
+---
+
+v2.4.2 (2018-08-08)
+
+## Bug Fixes
+
+* [#2318](https://github.com/digitalocean/netbox/issues/2318) - ImportError when viewing a report
+* [#2319](https://github.com/digitalocean/netbox/issues/2319) - Extend ChoiceField to properly handle true/false choice keys
+* [#2320](https://github.com/digitalocean/netbox/issues/2320) - TypeError when dispatching a webhook with a secret key configured
+* [#2321](https://github.com/digitalocean/netbox/issues/2321) - Allow explicitly setting a null value on nullable ChoiceFields
+* [#2322](https://github.com/digitalocean/netbox/issues/2322) - Webhooks firing on non-enabled event types
+* [#2323](https://github.com/digitalocean/netbox/issues/2323) - DoesNotExist raised when deleting devices or virtual machines
+* [#2330](https://github.com/digitalocean/netbox/issues/2330) - Incorrect tab link in VRF changelog view
+
+---
+
+v2.4.1 (2018-08-07)
+
+## Bug Fixes
+
+* [#2303](https://github.com/digitalocean/netbox/issues/2303) - Always redirect to parent object when bulk editing/deleting components
+* [#2308](https://github.com/digitalocean/netbox/issues/2308) - Custom fields panel absent from object view in UI
+* [#2310](https://github.com/digitalocean/netbox/issues/2310) - False validation error on certain nested serializers
+* [#2311](https://github.com/digitalocean/netbox/issues/2311) - Redirect to parent after editing interface from device/VM view
+* [#2312](https://github.com/digitalocean/netbox/issues/2312) - Running a report yields a ValueError exception
+* [#2314](https://github.com/digitalocean/netbox/issues/2314) - Serialized representation of object in change log does not include assigned tags
+
+---
+
+v2.4.0 (2018-08-06)
+
+## New Features
+
+### Webhooks ([#81](https://github.com/digitalocean/netbox/issues/81))
+
+Webhooks enable NetBox to send a representation of an object every time one is created, updated, or deleted. Webhooks are sent from NetBox to external services via HTTP, and can be limited by object type. Services which receive a webhook can act on the data provided by NetBox to automate other tasks.
+
+Special thanks to [John Anderson](https://github.com/lampwins) for doing the heavy lifting for this feature!
+
+### Tagging ([#132](https://github.com/digitalocean/netbox/issues/132))
+
+Tags are free-form labels which can be assigned to a variety of objects in NetBox. Tags can be used to categorize and filter objects in addition to built-in and custom fields. Objects to which tags apply now include a `tags` field in the API.
+
+### Contextual Configuration Data ([#1349](https://github.com/digitalocean/netbox/issues/1349))
+
+Sometimes it is desirable to associate arbitrary data with a group of devices to aid in their configuration. (For example, you might want to associate a set of syslog servers for all devices at a particular site.) Context data enables the association of arbitrary data (expressed in JSON format) to devices and virtual machines grouped by region, site, role, platform, and/or tenancy. Context data is arranged hierarchically, so that data with a higher weight can be entered to override more general lower-weight data. Multiple instances of data are automatically merged by NetBox to present a single dictionary for each object.
+
+### Change Logging ([#1898](https://github.com/digitalocean/netbox/issues/1898))
+
+When an object is created, updated, or deleted, NetBox now automatically records a serialized representation of that object (similar to how it appears in the REST API) as well the event time and user account associated with the change.
+
+## Enhancements
+
+* [#238](https://github.com/digitalocean/netbox/issues/238) - Allow racks with the same name within a site (but in different groups)
+* [#971](https://github.com/digitalocean/netbox/issues/971) - Add a view to show all VLAN IDs available within a group
+* [#1673](https://github.com/digitalocean/netbox/issues/1673) - Added object/list views for services
+* [#1687](https://github.com/digitalocean/netbox/issues/1687) - Enabled custom fields for services
+* [#1739](https://github.com/digitalocean/netbox/issues/1739) - Enabled custom fields for secrets
+* [#1794](https://github.com/digitalocean/netbox/issues/1794) - Improved POST/PATCH representation of nested objects
+* [#2029](https://github.com/digitalocean/netbox/issues/2029) - Added optional NAPALM arguments to Platform model
+* [#2034](https://github.com/digitalocean/netbox/issues/2034) - Include the ID when showing nested interface connections (API change)
+* [#2118](https://github.com/digitalocean/netbox/issues/2118) - Added `latitude` and `longitude` fields to Site for GPS coordinates
+* [#2131](https://github.com/digitalocean/netbox/issues/2131) - Added `created` and `last_updated` fields to DeviceType
+* [#2157](https://github.com/digitalocean/netbox/issues/2157) - Fixed natural ordering of objects when sorted by name
+* [#2225](https://github.com/digitalocean/netbox/issues/2225) - Add "view elevations" button for site rack groups
+
+## Bug Fixes
+
+* [#2272](https://github.com/digitalocean/netbox/issues/2272) - Allow subdevice_role to be null on DeviceTypeSerializer"
+* [#2286](https://github.com/digitalocean/netbox/issues/2286) - Fixed "mark connected" button for PDU outlet connections
+
+## API Changes
+
+* Introduced the `/extras/config-contexts/`, `/extras/object-changes/`, and `/extras/tags/` API endpoints
+* API writes now return a nested representation of related objects (rather than only a numeric ID)
+* The dcim.DeviceType serializer now includes `created` and `last_updated` fields
+* The dcim.Site serializer now includes `latitude` and `longitude` fields
+* The ipam.Service and secrets.Secret serializers now include custom fields
+* The dcim.Platform serializer now includes a free-form (JSON) `napalm_args` field
+
+## Changes Since v2.4-beta1
+
+### Enhancements
+
+* [#2229](https://github.com/digitalocean/netbox/issues/2229) - Allow mapping of ConfigContexts to tenant groups
+* [#2259](https://github.com/digitalocean/netbox/issues/2259) - Add changelog tab to interface view
+* [#2264](https://github.com/digitalocean/netbox/issues/2264) - Added "map it" link for site GPS coordinates
+
+### Bug Fixes
+
+* [#2137](https://github.com/digitalocean/netbox/issues/2137) - Fixed JSON serialization of dates
+* [#2258](https://github.com/digitalocean/netbox/issues/2258) - Include changed object type on home page changelog
+* [#2265](https://github.com/digitalocean/netbox/issues/2265) - Include parent regions when filtering applicable ConfigContexts
+* [#2288](https://github.com/digitalocean/netbox/issues/2288) - Fix exception when assigning objects to a ConfigContext via the API
+* [#2296](https://github.com/digitalocean/netbox/issues/2296) - Fix AttributeError when creating a new object with tags assigned
+* [#2300](https://github.com/digitalocean/netbox/issues/2300) - Fix assignment of an interface to an IP address via API PATCH
+* [#2301](https://github.com/digitalocean/netbox/issues/2301) - Fix model validation on assignment of ManyToMany fields via API PATCH
+* [#2305](https://github.com/digitalocean/netbox/issues/2305) - Make VLAN fields optional when creating a VM interface via the API
+
+---
+
+v2.3.7 (2018-07-26)
+
+## Enhancements
+
+* [#2166](https://github.com/digitalocean/netbox/issues/2166) - Enable partial matching on device asset_tag during search
+
+## Bug Fixes
+
+* [#1977](https://github.com/digitalocean/netbox/issues/1977) - Fixed exception when creating a virtual chassis with a non-master device in position 1
+* [#1992](https://github.com/digitalocean/netbox/issues/1992) - Isolate errors when one of multiple NAPALM methods fails
+* [#2202](https://github.com/digitalocean/netbox/issues/2202) - Ditched half-baked concept of tenancy inheritance via VRF
+* [#2222](https://github.com/digitalocean/netbox/issues/2222) - IP addresses created via the `available-ips` API endpoint should have the same mask as their parent prefix (not /32)
+* [#2231](https://github.com/digitalocean/netbox/issues/2231) - Remove `get_absolute_url()` from DeviceRole (can apply to devices or VMs)
+* [#2250](https://github.com/digitalocean/netbox/issues/2250) - Include stat counters on report result navigation
+* [#2255](https://github.com/digitalocean/netbox/issues/2255) - Corrected display of results in reports list
+* [#2256](https://github.com/digitalocean/netbox/issues/2256) - Prevent navigation menu overlap when jumping to test results on report page
+* [#2257](https://github.com/digitalocean/netbox/issues/2257) - Corrected casting of RIR utilization stats as floats
+* [#2266](https://github.com/digitalocean/netbox/issues/2266) - Permit additional logging of exceptions beyond custom middleware
+
+---
+
+v2.3.6 (2018-07-16)
+
+## Enhancements
+
+* [#2107](https://github.com/digitalocean/netbox/issues/2107) - Added virtual chassis to global search
+* [#2125](https://github.com/digitalocean/netbox/issues/2125) - Show child status in device bay list
+
+## Bug Fixes
+
+* [#2214](https://github.com/digitalocean/netbox/issues/2214) - Error when assigning a VLAN to an interface on a VM in a cluster with no assigned site
+* [#2239](https://github.com/digitalocean/netbox/issues/2239) - Pin django-filter to version 1.1.0
+
+---
+
+v2.3.5 (2018-07-02)
+
+## Enhancements
+
+* [#2159](https://github.com/digitalocean/netbox/issues/2159) - Allow custom choice field to specify a default choice
+* [#2177](https://github.com/digitalocean/netbox/issues/2177) - Include device serial number in rack elevation pop-up
+* [#2194](https://github.com/digitalocean/netbox/issues/2194) - Added `address` filter to IPAddress model
+
+## Bug Fixes
+
+* [#1826](https://github.com/digitalocean/netbox/issues/1826) - Corrected description of security parameters under API definition
+* [#2021](https://github.com/digitalocean/netbox/issues/2021) - Fix recursion error when viewing API docs under Python 3.4
+* [#2064](https://github.com/digitalocean/netbox/issues/2064) - Disable calls to online swagger validator
+* [#2173](https://github.com/digitalocean/netbox/issues/2173) - Fixed IndexError when automatically allocating IP addresses from large IPv6 prefixes
+* [#2181](https://github.com/digitalocean/netbox/issues/2181) - Raise validation error on invalid `prefix_length` when allocating next-available prefix
+* [#2182](https://github.com/digitalocean/netbox/issues/2182) - ValueError can be raised when viewing the interface connections table
+* [#2191](https://github.com/digitalocean/netbox/issues/2191) - Added missing static choices to circuits and DCIM API endpoints
+* [#2192](https://github.com/digitalocean/netbox/issues/2192) - Prevent a 0U device from being assigned to a rack position
+
+---
+
+v2.3.4 (2018-06-07)
+
+## Bug Fixes
+
+* [#2066](https://github.com/digitalocean/netbox/issues/2066) - Catch `AddrFormatError` exception on invalid IP addresses
+* [#2075](https://github.com/digitalocean/netbox/issues/2075) - Enable tenant assignment when creating a rack reservation via the API
+* [#2083](https://github.com/digitalocean/netbox/issues/2083) - Add missing export button to rack roles list view
+* [#2087](https://github.com/digitalocean/netbox/issues/2087) - Don't overwrite existing vc_position of master device when creating a virtual chassis
+* [#2093](https://github.com/digitalocean/netbox/issues/2093) - Fix link to circuit termination in device interfaces table
+* [#2097](https://github.com/digitalocean/netbox/issues/2097) - Fixed queryset-based bulk deletion of clusters and regions
+* [#2098](https://github.com/digitalocean/netbox/issues/2098) - Fixed missing checkboxes for host devices in cluster view
+* [#2127](https://github.com/digitalocean/netbox/issues/2127) - Prevent non-conntectable interfaces from being connected
+* [#2143](https://github.com/digitalocean/netbox/issues/2143) - Accept null value for empty time zone field
+* [#2148](https://github.com/digitalocean/netbox/issues/2148) - Do not force timezone selection when editing sites in bulk
+* [#2150](https://github.com/digitalocean/netbox/issues/2150) - Fix display of LLDP neighbors when interface name contains a colon
+
+---
+
+v2.3.3 (2018-04-19)
+
+## Enhancements
+
+* [#1990](https://github.com/digitalocean/netbox/issues/1990) - Improved search function when assigning an IP address to an interface
+
+## Bug Fixes
+
+* [#1975](https://github.com/digitalocean/netbox/issues/1975) - Correct filtering logic for custom boolean fields
+* [#1988](https://github.com/digitalocean/netbox/issues/1988) - Order interfaces naturally when bulk renaming
+* [#1993](https://github.com/digitalocean/netbox/issues/1993) - Corrected status choices in site CSV import form
+* [#1999](https://github.com/digitalocean/netbox/issues/1999) - Added missing description field to site edit form
+* [#2012](https://github.com/digitalocean/netbox/issues/2012) - Fixed deselection of an IP address as the primary IP for its parent device/VM
+* [#2014](https://github.com/digitalocean/netbox/issues/2014) - Allow assignment of VLANs to VM interfaces via the API
+* [#2019](https://github.com/digitalocean/netbox/issues/2019) - Avoid casting oversized numbers as integers
+* [#2022](https://github.com/digitalocean/netbox/issues/2022) - Show 0 for zero-value fields on CSV export
+* [#2023](https://github.com/digitalocean/netbox/issues/2023) - Manufacturer should not be a required field when importing platforms
+* [#2037](https://github.com/digitalocean/netbox/issues/2037) - Fixed IndexError exception when attempting to create a new rack reservation
+
+---
+
+v2.3.2 (2018-03-22)
+
+## Enhancements
+
+* [#1586](https://github.com/digitalocean/netbox/issues/1586) - Extend bulk interface creation to support alphanumeric characters
+* [#1866](https://github.com/digitalocean/netbox/issues/1866) - Introduced AnnotatedMultipleChoiceField for filter forms
+* [#1930](https://github.com/digitalocean/netbox/issues/1930) - Switched to drf-yasg for Swagger API documentation
+* [#1944](https://github.com/digitalocean/netbox/issues/1944) - Enable assigning VLANs to virtual machine interfaces
+* [#1945](https://github.com/digitalocean/netbox/issues/1945) - Implemented a VLAN members view
+* [#1949](https://github.com/digitalocean/netbox/issues/1949) - Added a button to view elevations on rack groups list
+* [#1952](https://github.com/digitalocean/netbox/issues/1952) - Implemented a more robust mechanism for assigning VLANs to interfaces
+
+## Bug Fixes
+
+* [#1948](https://github.com/digitalocean/netbox/issues/1948) - Fix TypeError when attempting to add a member to an existing virtual chassis
+* [#1951](https://github.com/digitalocean/netbox/issues/1951) - Fix TypeError exception when importing platforms
+* [#1953](https://github.com/digitalocean/netbox/issues/1953) - Ignore duplicate IPs when calculating prefix utilization
+* [#1955](https://github.com/digitalocean/netbox/issues/1955) - Require a plaintext value when creating a new secret
+* [#1978](https://github.com/digitalocean/netbox/issues/1978) - Include all virtual chassis member interfaces in LLDP neighbors view
+* [#1980](https://github.com/digitalocean/netbox/issues/1980) - Fixed bug when trying to nullify a selection custom field under Python 2
+
+---
+
+v2.3.1 (2018-03-01)
+
+## Enhancements
+
+* [#1910](https://github.com/digitalocean/netbox/issues/1910) - Added filters for cluster group and cluster type
+
+## Bug Fixes
+
+* [#1915](https://github.com/digitalocean/netbox/issues/1915) - Redirect to device view after deleting a component
+* [#1919](https://github.com/digitalocean/netbox/issues/1919) - Prevent exception when attempting to create a virtual machine without selecting devices
+* [#1921](https://github.com/digitalocean/netbox/issues/1921) - Ignore ManyToManyFields when validating a new object created via the API
+* [#1924](https://github.com/digitalocean/netbox/issues/1924) - Include VID in VLAN lists when editing an interface
+* [#1926](https://github.com/digitalocean/netbox/issues/1926) - Prevent reassignment of parent device when bulk editing VC member interfaces
+* [#1927](https://github.com/digitalocean/netbox/issues/1927) - Include all VC member interfaces on A side when creating a new interface connection
+* [#1928](https://github.com/digitalocean/netbox/issues/1928) - Fixed form validation when modifying VLANs assigned to an interface
+* [#1934](https://github.com/digitalocean/netbox/issues/1934) - Fixed exception when rendering export template on an object type with custom fields assigned
+* [#1935](https://github.com/digitalocean/netbox/issues/1935) - Correct API validation of VLANs assigned to interfaces
+* [#1936](https://github.com/digitalocean/netbox/issues/1936) - Trigger validation error when attempting to create a virtual chassis without specifying member positions
+
+---
+
+v2.3.0 (2018-02-26)
+
+## New Features
+
+### Virtual Chassis ([#99](https://github.com/digitalocean/netbox/issues/99))
+
+A virtual chassis represents a set of physical devices with a shared control plane; for example, a stack of switches managed as a single device. Viewing the master device of a virtual chassis will show all member interfaces and IP addresses.
+
+### Interface VLAN Assignments ([#150](https://github.com/digitalocean/netbox/issues/150))
+
+Interfaces can now be assigned an 802.1Q mode (access or trunked) and associated with particular VLANs. Thanks to [John Anderson](https://github.com/lampwins) for his work on this!
+
+### Bulk Object Creation via the API ([#1553](https://github.com/digitalocean/netbox/issues/1553))
+
+The REST API now supports the creation of multiple objects of the same type using a single POST request. For example, to create multiple devices:
+
+```
+curl -X POST -H "Authorization: Token <TOKEN>" -H "Content-Type: application/json" -H "Accept: application/json; indent=4" http://localhost:8000/api/dcim/devices/ --data '[
+{"name": "device1", "device_type": 24, "device_role": 17, "site": 6},
+{"name": "device2", "device_type": 24, "device_role": 17, "site": 6},
+{"name": "device3", "device_type": 24, "device_role": 17, "site": 6},
+]'
+```
+
+Bulk creation is all-or-none: If any of the creations fails, the entire operation is rolled back.
+
+### Automatic Provisioning of Next Available Prefixes ([#1694](https://github.com/digitalocean/netbox/issues/1694))
+
+Similar to IP addresses, NetBox now supports automated provisioning of available prefixes from within a parent prefix. For example, to retrieve the next three available /28s within a parent /24:
+
+```
+curl -X POST -H "Authorization: Token <TOKEN>" -H "Content-Type: application/json" -H "Accept: application/json; indent=4" http://localhost:8000/api/ipam/prefixes/10153/available-prefixes/ --data '[
+{"prefix_length": 28},
+{"prefix_length": 28},
+{"prefix_length": 28}
+]'
+```
+
+If the parent prefix cannot accommodate all requested prefixes, the operation is cancelled and no new prefixes are created.
+
+### Bulk Renaming of Device/VM Components ([#1781](https://github.com/digitalocean/netbox/issues/1781))
+
+Device components (interfaces, console ports, etc.) can now be renamed in bulk via the web interface. This was implemented primarily to support the bulk renumbering of interfaces whose parent is part of a virtual chassis.
+
+## Enhancements
+
+* [#1283](https://github.com/digitalocean/netbox/issues/1283) - Added a `time_zone` field to the site model
+* [#1321](https://github.com/digitalocean/netbox/issues/1321) - Added `created` and `last_updated` fields for relevant models to their API serializers
+* [#1553](https://github.com/digitalocean/netbox/issues/1553) - Introduced support for bulk object creation via the API
+* [#1592](https://github.com/digitalocean/netbox/issues/1592) - Added tenancy assignment for rack reservations
+* [#1744](https://github.com/digitalocean/netbox/issues/1744) - Allow associating a platform with a specific manufacturer
+* [#1758](https://github.com/digitalocean/netbox/issues/1758) - Added a `status` field to the site model
+* [#1821](https://github.com/digitalocean/netbox/issues/1821) - Added a `description` field to the site model
+* [#1864](https://github.com/digitalocean/netbox/issues/1864) - Added a `status` field to the circuit model
+
+## Bug Fixes
+
+* [#1136](https://github.com/digitalocean/netbox/issues/1136) - Enforce model validation during bulk update
+* [#1645](https://github.com/digitalocean/netbox/issues/1645) - Simplified interface serialzier for IP addresses and optimized API view queryset
+* [#1838](https://github.com/digitalocean/netbox/issues/1838) - Fix KeyError when attempting to create a VirtualChassis with no devices selected
+* [#1847](https://github.com/digitalocean/netbox/issues/1847) - RecursionError when a virtual chasis master device has no name
+* [#1848](https://github.com/digitalocean/netbox/issues/1848) - Allow null value for interface encapsulation mode
+* [#1867](https://github.com/digitalocean/netbox/issues/1867) - Allow filtering on device status with multiple values
+* [#1881](https://github.com/digitalocean/netbox/issues/1881)* - Fixed bulk editing of interface 802.1Q settings
+* [#1884](https://github.com/digitalocean/netbox/issues/1884)* - Provide additional context to identify devices when creating/editing a virtual chassis
+* [#1907](https://github.com/digitalocean/netbox/issues/1907) - Allow removing an IP as the primary for a device when editing the IP directly
+
+\* New since v2.3-beta2
+
+## Breaking Changes
+
+* Constants representing device status have been renamed for clarity (for example, `STATUS_ACTIVE` is now `DEVICE_STATUS_ACTIVE`). Custom validation reports will need to be updated if they reference any of these constants.
+
+## API Changes
+
+* API creation calls now accept either a single JSON object or a list of JSON objects. If multiple objects are passed and one or more them fail validation, no objects will be created.
+* Added `created` and `last_updated` fields for objects inheriting from CreatedUpdatedModel.
+* Removed the `parent` filter for prefixes (use `within` or `within_include` instead).
+* The IP address serializer now includes only a minimal nested representation of the assigned interface (if any) and its parent device or virtual machine.
+* The rack reservation serializer now includes a nested representation of its owning user (as well as the assigned tenant, if any).
+* Added endpoints for virtual chassis and VC memberships.
+* Added `status`, `time_zone` (pytz format), and `description` fields to dcim.Site.
+* Added a `manufacturer` foreign key field on dcim.Platform.
+* Added a `status` field on circuits.Circuit.
+
+---
+
+v2.2.10 (2018-02-21)
+
+## Enhancements
+
+* [#78](https://github.com/digitalocean/netbox/issues/78) - Extended topology maps to support console and power connections
+* [#1693](https://github.com/digitalocean/netbox/issues/1693) - Allow specifying loose or exact matching for custom field filters
+* [#1714](https://github.com/digitalocean/netbox/issues/1714) - Standardized CSV export functionality for all object lists
+* [#1876](https://github.com/digitalocean/netbox/issues/1876) - Added explanatory title text to disabled NAPALM buttons on device view
+* [#1885](https://github.com/digitalocean/netbox/issues/1885) - Added a device filter field for primary IP
+
+## Bug Fixes
+
+* [#1858](https://github.com/digitalocean/netbox/issues/1858) - Include device/VM count for cluster list in global search results
+* [#1859](https://github.com/digitalocean/netbox/issues/1859) - Implemented support for line breaks within CSV fields
+* [#1860](https://github.com/digitalocean/netbox/issues/1860) - Do not populate initial values for custom fields when editing objects in bulk
+* [#1869](https://github.com/digitalocean/netbox/issues/1869) - Corrected ordering of VRFs with duplicate names
+* [#1886](https://github.com/digitalocean/netbox/issues/1886) - Allow setting the primary IPv4/v6 address for a virtual machine via the web UI
+
+---
+
+v2.2.9 (2018-01-31)
+
+## Enhancements
+
+* [#144](https://github.com/digitalocean/netbox/issues/144) - Implemented bulk import/edit/delete views for InventoryItems
+* [#1073](https://github.com/digitalocean/netbox/issues/1073) - Include prefixes/IPs from all VRFs when viewing the children of a container prefix in the global table
+* [#1366](https://github.com/digitalocean/netbox/issues/1366) - Enable searching for regions by name/slug
+* [#1406](https://github.com/digitalocean/netbox/issues/1406) - Display tenant description as title text in object tables
+* [#1824](https://github.com/digitalocean/netbox/issues/1824) - Add virtual machine count to platforms list
+* [#1835](https://github.com/digitalocean/netbox/issues/1835) - Consistent positioning of previous/next rack buttons
+
+## Bug Fixes
+
+* [#1621](https://github.com/digitalocean/netbox/issues/1621) - Tweaked LLDP interface name evaluation logic
+* [#1765](https://github.com/digitalocean/netbox/issues/1765) - Improved rendering of null options for model choice fields in filter forms
+* [#1807](https://github.com/digitalocean/netbox/issues/1807) - Populate VRF from parent when creating a new prefix
+* [#1809](https://github.com/digitalocean/netbox/issues/1809) - Populate tenant assignment from parent when creating a new prefix
+* [#1818](https://github.com/digitalocean/netbox/issues/1818) - InventoryItem API serializer no longer requires specifying a null value for items with no parent
+* [#1845](https://github.com/digitalocean/netbox/issues/1845) - Correct display of VMs in list with no role assigned
+* [#1850](https://github.com/digitalocean/netbox/issues/1850) - Fix TypeError when attempting IP address import if only unnamed devices exist
+
+---
+
+v2.2.8 (2017-12-20)
+
+## Enhancements
+
+* [#1771](https://github.com/digitalocean/netbox/issues/1771) - Added name filter for racks
+* [#1772](https://github.com/digitalocean/netbox/issues/1772) - Added position filter for devices
+* [#1773](https://github.com/digitalocean/netbox/issues/1773) - Moved child prefixes table to its own view
+* [#1774](https://github.com/digitalocean/netbox/issues/1774) - Include a button to refine search results for all object types under global search
+* [#1784](https://github.com/digitalocean/netbox/issues/1784) - Added `cluster_type` filters for virtual machines
+
+## Bug Fixes
+
+* [#1766](https://github.com/digitalocean/netbox/issues/1766) - Fixed display of "select all" button on device power outlets list
+* [#1767](https://github.com/digitalocean/netbox/issues/1767) - Use proper template for 404 responses
+* [#1778](https://github.com/digitalocean/netbox/issues/1778) - Preserve initial VRF assignment when adding IP addresses in bulk from a prefix
+* [#1783](https://github.com/digitalocean/netbox/issues/1783) - Added `vm_role` filter for device roles
+* [#1785](https://github.com/digitalocean/netbox/issues/1785) - Omit filter forms from browsable API
+* [#1787](https://github.com/digitalocean/netbox/issues/1787) - Added missing site field to virtualization cluster CSV export
+
+---
+
+v2.2.7 (2017-12-07)
+
+## Enhancements
+
+* [#1722](https://github.com/digitalocean/netbox/issues/1722) - Added virtual machine count to site view
+* [#1737](https://github.com/digitalocean/netbox/issues/1737) - Added a `contains` API filter to find all prefixes containing a given IP or prefix
+
+## Bug Fixes
+
+* [#1712](https://github.com/digitalocean/netbox/issues/1712) - Corrected tenant inheritance for new IP addresses created from a parent prefix
+* [#1721](https://github.com/digitalocean/netbox/issues/1721) - Differentiated child IP count from utilization percentage for prefixes
+* [#1740](https://github.com/digitalocean/netbox/issues/1740) - Delete session_key cookie on logout
+* [#1741](https://github.com/digitalocean/netbox/issues/1741) - Fixed Unicode support for secret plaintexts
+* [#1743](https://github.com/digitalocean/netbox/issues/1743) - Include number of instances for device types in global search
+* [#1751](https://github.com/digitalocean/netbox/issues/1751) - Corrected filtering for IPv6 addresses containing letters
+* [#1756](https://github.com/digitalocean/netbox/issues/1756) - Improved natural ordering of console server ports and power outlets
+
+---
+
+v2.2.6 (2017-11-16)
+
+## Enhancements
+
+* [#1669](https://github.com/digitalocean/netbox/issues/1669) - Clicking "add an IP" from the prefix view will default to the first available IP within the prefix
+
+## Bug Fixes
+
+* [#1397](https://github.com/digitalocean/netbox/issues/1397) - Display global search in navigation menu unless display is less than 1200px wide
+* [#1599](https://github.com/digitalocean/netbox/issues/1599) - Reduce mobile cut-off for navigation menu to 960px
+* [#1715](https://github.com/digitalocean/netbox/issues/1715) - Added missing import buttons on object lists
+* [#1717](https://github.com/digitalocean/netbox/issues/1717) - Fixed interface validation for virtual machines
+* [#1718](https://github.com/digitalocean/netbox/issues/1718) - Set empty label to "Global" or VRF field in IP assignment form
+
+---
+
+v2.2.5 (2017-11-14)
+
+## Enhancements
+
+* [#1512](https://github.com/digitalocean/netbox/issues/1512) - Added a view to search for an IP address being assigned to an interface
+* [#1679](https://github.com/digitalocean/netbox/issues/1679) - Added IP address roles to device/VM interface lists
+* [#1683](https://github.com/digitalocean/netbox/issues/1683) - Replaced default 500 handler with custom middleware to provide preliminary troubleshooting assistance
+* [#1684](https://github.com/digitalocean/netbox/issues/1684) - Replaced prefix `parent` filter with `within` and `within_include`
+
+## Bug Fixes
+
+* [#1471](https://github.com/digitalocean/netbox/issues/1471) - Correct bulk selection of IP addresses within a prefix assigned to a VRF
+* [#1642](https://github.com/digitalocean/netbox/issues/1642) - Validate device type classification when creating console server ports and power outlets
+* [#1650](https://github.com/digitalocean/netbox/issues/1650) - Correct numeric ordering for interfaces with no alphabetic type
+* [#1676](https://github.com/digitalocean/netbox/issues/1676) - Correct filtering of child prefixes upon bulk edit/delete from the parent prefix view
+* [#1689](https://github.com/digitalocean/netbox/issues/1689) - Disregard IP address mask when filtering for child IPs of a prefix
+* [#1696](https://github.com/digitalocean/netbox/issues/1696) - Fix for NAPALM v2.0+
+* [#1699](https://github.com/digitalocean/netbox/issues/1699) - Correct nested representation in the API of primary IPs for virtual machines and add missing primary_ip property
+* [#1701](https://github.com/digitalocean/netbox/issues/1701) - Fixed validation in `extras/0008_reports.py` migration for certain versions of PostgreSQL
+* [#1703](https://github.com/digitalocean/netbox/issues/1703) - Added API serializer validation for custom integer fields
+* [#1705](https://github.com/digitalocean/netbox/issues/1705) - Fixed filtering of devices with a status of offline
+
+---
+
+v2.2.4 (2017-10-31)
+
+## Bug Fixes
+
+* [#1670](https://github.com/digitalocean/netbox/issues/1670) - Fixed server error when calling certain filters (regression from #1649)
+
+---
+
+v2.2.3 (2017-10-31)
+
+## Enhancements
+
+* [#999](https://github.com/digitalocean/netbox/issues/999) - Display devices on which circuits are terminated in circuits list
+* [#1491](https://github.com/digitalocean/netbox/issues/1491) - Added initial data for the virtualization app
+* [#1620](https://github.com/digitalocean/netbox/issues/1620) - Loosen IP address search filter to match all IPs that start with the given string
+* [#1631](https://github.com/digitalocean/netbox/issues/1631) - Added a `post_run` method to the Report class
+* [#1666](https://github.com/digitalocean/netbox/issues/1666) - Allow modifying the owner of a rack reservation
+
+## Bug Fixes
+
+* [#1513](https://github.com/digitalocean/netbox/issues/1513) - Correct filtering of custom field choices
+* [#1603](https://github.com/digitalocean/netbox/issues/1603) - Hide selection checkboxes for tables with no available actions
+* [#1618](https://github.com/digitalocean/netbox/issues/1618) - Allow bulk deletion of all virtual machines
+* [#1619](https://github.com/digitalocean/netbox/issues/1619) - Correct text-based filtering of IP network and address fields
+* [#1624](https://github.com/digitalocean/netbox/issues/1624) - Add VM count to device roles table
+* [#1634](https://github.com/digitalocean/netbox/issues/1634) - Cluster should not be a required field when importing child devices
+* [#1649](https://github.com/digitalocean/netbox/issues/1649) - Correct filtering on null values (e.g. ?tenant_id=0) for django-filters v1.1.0+
+* [#1653](https://github.com/digitalocean/netbox/issues/1653) - Remove outdated description for DeviceType's `is_network_device` flag
+* [#1664](https://github.com/digitalocean/netbox/issues/1664) - Added missing `serial` field in default rack CSV export
+
+---
+
+v2.2.2 (2017-10-17)
+
+## Enhancements
+
+* [#1580](https://github.com/digitalocean/netbox/issues/1580) - Allow cluster assignment when bulk importing devices
+* [#1587](https://github.com/digitalocean/netbox/issues/1587) - Add primary IP column for virtual machines in global search results
+
+## Bug Fixes
+
+* [#1498](https://github.com/digitalocean/netbox/issues/1498) - Avoid duplicating nodes when generating topology maps
+* [#1579](https://github.com/digitalocean/netbox/issues/1579) - Devices already assigned to a cluster cannot be added to a different cluster
+* [#1582](https://github.com/digitalocean/netbox/issues/1582) - Add `virtual_machine` attribute to IPAddress
+* [#1584](https://github.com/digitalocean/netbox/issues/1584) - Colorized virtual machine role column
+* [#1585](https://github.com/digitalocean/netbox/issues/1585) - Fixed slug-based filtering of virtual machines
+* [#1605](https://github.com/digitalocean/netbox/issues/1605) - Added clusters and virtual machines to object list for global search
+* [#1609](https://github.com/digitalocean/netbox/issues/1609) - Added missing `virtual_machine` field to IP address interface serializer
+
+---
+
+v2.2.1 (2017-10-12)
+
+## Bug Fixes
+
+* [#1576](https://github.com/digitalocean/netbox/issues/1576) - Moved PostgreSQL validation logic into the relevant migration (fixed ImproperlyConfigured exception on init)
+
+---
+
+v2.2.0 (2017-10-12)
+
+**Note:** This release requires PostgreSQL 9.4 or higher. Do not attempt to upgrade unless you are running at least PostgreSQL 9.4.
+
+**Note:** The release replaces the deprecated pycrypto library with [pycryptodome](https://github.com/Legrandin/pycryptodome). The upgrade script has been extended to automatically uninstall the old library, but please verify your installed packages with `pip freeze | grep pycrypto` if you run into problems.
+
+## New Features
+
+### Virtual Machines and Clusters ([#142](https://github.com/digitalocean/netbox/issues/142))
+
+Our second-most popular feature request has arrived! NetBox now supports the creation of virtual machines, which can be assigned virtual interfaces and IP addresses. VMs are arranged into clusters, each of which has a type and (optionally) a group.
+
+### Custom Validation Reports ([#1511](https://github.com/digitalocean/netbox/issues/1511))
+
+Users can now create custom reports which are run to validate data in NetBox. Reports work very similar to Python unit tests: Each report inherits from NetBox's Report class and contains one or more test method. Reports can be run and retrieved via the web UI, API, or CLI. See [the docs](http://netbox.readthedocs.io/en/stable/miscellaneous/reports/) for more info.
+
+## Enhancements
+
+* [#494](https://github.com/digitalocean/netbox/issues/494) - Include asset tag in device info pop-up on rack elevation
+* [#1444](https://github.com/digitalocean/netbox/issues/1444) - Added a `serial` field to the rack model
+* [#1479](https://github.com/digitalocean/netbox/issues/1479) - Added an IP address role for CARP
+* [#1506](https://github.com/digitalocean/netbox/issues/1506) - Extended rack facility ID field from 30 to 50 characters
+* [#1510](https://github.com/digitalocean/netbox/issues/1510) - Added ability to search by name when adding devices to a cluster
+* [#1527](https://github.com/digitalocean/netbox/issues/1527) - Replace deprecated pycrypto library with pycryptodome
+* [#1551](https://github.com/digitalocean/netbox/issues/1551) - Added API endpoints listing static field choices for each app
+* [#1556](https://github.com/digitalocean/netbox/issues/1556) - Added CPAK, CFP2, and CFP4 100GE interface form factors
+* Added CSV import views for all object types
+
+## Bug Fixes
+
+* [#1550](https://github.com/digitalocean/netbox/issues/1550) - Corrected interface connections link in navigation menu
+* [#1554](https://github.com/digitalocean/netbox/issues/1554) - Don't require form_factor when creating an interface assigned to a virtual machine
+* [#1557](https://github.com/digitalocean/netbox/issues/1557) - Added filtering for virtual machine interfaces
+* [#1567](https://github.com/digitalocean/netbox/issues/1567) - Prompt user for session key when importing secrets
+
+## API Changes
+
+* Introduced the virtualization app and its associated endpoints at `/api/virtualization`
+* Added the `/api/extras/reports` endpoint for fetching and running reports
+* The `ipam.Service` and `dcim.Interface` models now have a `virtual_machine` field in addition to the `device` field. Only one of the two fields may be defined for each object
+* Added a `vm_role` field to `dcim.DeviceRole`, which indicates whether a role is suitable for assigned to a virtual machine
+* Added a `serial` field to 'dcim.Rack` for serial numbers
+* Each app now has a `_choices` endpoint, which lists the available options for all model field with static choices (e.g. interface form factors)
+
+---
+
+v2.1.6 (2017-10-11)
+
+## Enhancements
+
+* [#1548](https://github.com/digitalocean/netbox/issues/1548) - Automatically populate tenant assignment when adding an IP address from the prefix view
+* [#1561](https://github.com/digitalocean/netbox/issues/1561) - Added primary IP to the devices table in global search
+* [#1563](https://github.com/digitalocean/netbox/issues/1563) - Made necessary updates for Django REST Framework v3.7.0
+
+---
+
+v2.1.5 (2017-09-25)
+
+## Enhancements
+
+* [#1484](https://github.com/digitalocean/netbox/issues/1484) - Added individual "add VLAN" buttons on the VLAN groups list
+* [#1485](https://github.com/digitalocean/netbox/issues/1485) - Added `BANNER_LOGIN` configuration setting to display a banner on the login page
+* [#1499](https://github.com/digitalocean/netbox/issues/1499) - Added utilization graph to child prefixes table
+* [#1523](https://github.com/digitalocean/netbox/issues/1523) - Improved the natural ordering of interfaces (thanks to [@tarkatronic](https://github.com/tarkatronic))
+* [#1536](https://github.com/digitalocean/netbox/issues/1536) - Improved formatting of aggregate prefix statistics
+
+## Bug Fixes
+
+* [#1469](https://github.com/digitalocean/netbox/issues/1469) - Allow a NAT IP to be assigned as the primary IP for a device
+* [#1472](https://github.com/digitalocean/netbox/issues/1472) - Prevented truncation when displaying secret strings containing HTML characters
+* [#1486](https://github.com/digitalocean/netbox/issues/1486) - Ignore subinterface IDs when validating LLDP neighbor connections
+* [#1489](https://github.com/digitalocean/netbox/issues/1489) - Corrected server error on validation of empty required custom field
+* [#1507](https://github.com/digitalocean/netbox/issues/1507) - Fixed error when creating the next available IP from a prefix within a VRF
+* [#1520](https://github.com/digitalocean/netbox/issues/1520) - Redirect on GET request to bulk edit/delete views
+* [#1522](https://github.com/digitalocean/netbox/issues/1522) - Removed object create/edit forms from the browsable API
+
+---
+
+v2.1.4 (2017-08-30)
+
+## Enhancements
+
+* [#1326](https://github.com/digitalocean/netbox/issues/1326) - Added dropdown widget with common values for circuit speed fields
+* [#1341](https://github.com/digitalocean/netbox/issues/1341) - Added a `MEDIA_ROOT` configuration setting to specify where uploaded files are stored on disk
+* [#1376](https://github.com/digitalocean/netbox/issues/1376) - Ignore anycast addresses when detecting duplicate IPs
+* [#1402](https://github.com/digitalocean/netbox/issues/1402) - Increased max length of name field for device components
+* [#1431](https://github.com/digitalocean/netbox/issues/1431) - Added interface form factor for 10GBASE-CX4
+* [#1432](https://github.com/digitalocean/netbox/issues/1432) - Added a `commit_rate` field to the circuits list search form
+* [#1460](https://github.com/digitalocean/netbox/issues/1460) - Hostnames with no domain are now acceptable in custom URL fields
+
+## Bug Fixes
+
+* [#1429](https://github.com/digitalocean/netbox/issues/1429) - Fixed uptime formatting on device status page
+* [#1433](https://github.com/digitalocean/netbox/issues/1433) - Fixed `devicetype_id` filter for DeviceType components
+* [#1443](https://github.com/digitalocean/netbox/issues/1443) - Fixed API validation error involving custom field data
+* [#1458](https://github.com/digitalocean/netbox/issues/1458) - Corrected permission name on prefix/VLAN roles list
+
+---
+
+v2.1.3 (2017-08-15)
+
+## Bug Fixes
+
+* [#1330](https://github.com/digitalocean/netbox/issues/1330) - Raise validation error when assigning an unrelated IP as the primary IP for a device
+* [#1389](https://github.com/digitalocean/netbox/issues/1389) - Avoid splitting carat/prefix on prefix list
+* [#1400](https://github.com/digitalocean/netbox/issues/1400) - Removed redundant display of assigned device interface from IP address list
+* [#1414](https://github.com/digitalocean/netbox/issues/1414) - Selecting a site from the rack filters automatically updates the available rack groups
+* [#1419](https://github.com/digitalocean/netbox/issues/1419) - Allow editing image attachments without re-uploading an image
+* [#1420](https://github.com/digitalocean/netbox/issues/1420) - Exclude virtual interfaces from device LLDP neighbors view
+* [#1421](https://github.com/digitalocean/netbox/issues/1421) - Improved model validation logic for API serializers
+* Fixed page title capitalization in the browsable API
+
+---
+
+v2.1.2 (2017-08-04)
+
+## Enhancements
+
+* [#992](https://github.com/digitalocean/netbox/issues/992) - Allow the creation of multiple services per device with the same protocol and port
+* Tweaked navigation menu styling
+
+## Bug Fixes
+
+* [#1388](https://github.com/digitalocean/netbox/issues/1388) - Fixed server error when searching globally for IPs/prefixes (rolled back #1379)
+* [#1390](https://github.com/digitalocean/netbox/issues/1390) - Fixed IndexError when viewing available IPs within large IPv6 prefixes
+
+---
+
+v2.1.1 (2017-08-02)
+
+## Enhancements
+
+* [#893](https://github.com/digitalocean/netbox/issues/893) - Allow filtering by null values for NullCharacterFields (e.g. return only unnamed devices)
+* [#1368](https://github.com/digitalocean/netbox/issues/1368) - Render reservations in rack elevations view
+* [#1374](https://github.com/digitalocean/netbox/issues/1374) - Added NAPALM_ARGS and NAPALM_TIMEOUT configiuration parameters
+* [#1375](https://github.com/digitalocean/netbox/issues/1375) - Renamed `NETBOX_USERNAME` and `NETBOX_PASSWORD` configuration parameters to `NAPALM_USERNAME` and `NAPALM_PASSWORD`
+* [#1379](https://github.com/digitalocean/netbox/issues/1379) - Allow searching devices by interface MAC address in global search
+
+## Bug Fixes
+
+* [#461](https://github.com/digitalocean/netbox/issues/461) - Display a validation error when attempting to assigning a new child device to a rack face/position
+* [#1385](https://github.com/digitalocean/netbox/issues/1385) - Connected device API endpoint no longer requires authentication if `LOGIN_REQUIRED` is False
+
+---
+
+v2.1.0 (2017-07-25)
+
+## New Features
+
+### IP Address Roles ([#819](https://github.com/digitalocean/netbox/issues/819))
+
+The IP address model now supports the assignment of a functional role to help identify special-purpose IPs. These include:
+
+* Loopback
+* Secondary
+* Anycast
+* VIP
+* VRRP
+* HSRP
+* GLBP
+
+### Automatic Provisioning of Next Available IP ([#1246](https://github.com/digitalocean/netbox/issues/1246))
+
+A new API endpoint has been added at `/api/ipam/prefixes/<pk>/available-ips/`. A GET request to this endpoint will return a list of available IP addresses within the prefix (up to the pagination limit). A POST request will automatically create and return the next available IP address.
+
+### NAPALM Integration ([#1348](https://github.com/digitalocean/netbox/issues/1348))
+
+The [NAPALM automation](https://napalm-automation.net/) library provides an abstracted interface for pulling live data (e.g. uptime, software version, running config, LLDP neighbors, etc.) from network devices. The NetBox API has been extended to support executing read-only NAPALM methods on devices defined in NetBox. To enable this functionality, ensure that NAPALM has been installed (`pip install napalm`) and the `NETBOX_USERNAME` and `NETBOX_PASSWORD` [configuration parameters](http://netbox.readthedocs.io/en/stable/configuration/optional-settings/#netbox_username) have been set in configuration.py.
+
+## Enhancements
+
+* [#838](https://github.com/digitalocean/netbox/issues/838) - Display details of all objects being edited/deleted in bulk
+* [#1041](https://github.com/digitalocean/netbox/issues/1041) - Added enabled and MTU fields to the interface model
+* [#1121](https://github.com/digitalocean/netbox/issues/1121) - Added asset_tag and description fields to the InventoryItem model
+* [#1141](https://github.com/digitalocean/netbox/issues/1141) - Include RD when listing VRFs in a form selection field
+* [#1203](https://github.com/digitalocean/netbox/issues/1203) - Implemented query filters for all models
+* [#1218](https://github.com/digitalocean/netbox/issues/1218) - Added IEEE 802.11 wireless interface types
+* [#1269](https://github.com/digitalocean/netbox/issues/1269) - Added circuit termination to interface serializer
+* [#1320](https://github.com/digitalocean/netbox/issues/1320) - Removed checkbox from confirmation dialog
+
+## Bug Fixes
+
+* [#1079](https://github.com/digitalocean/netbox/issues/1079) - Order interfaces naturally via API
+* [#1285](https://github.com/digitalocean/netbox/issues/1285) - Enforce model validation when creating/editing objects via the API
+* [#1358](https://github.com/digitalocean/netbox/issues/1358) - Correct VRF example values in IP/prefix import forms
+* [#1362](https://github.com/digitalocean/netbox/issues/1362) - Raise validation error when attempting to create an API key that's too short
+* [#1371](https://github.com/digitalocean/netbox/issues/1371) - Extend DeviceSerializer.parent_device to include standard fields
+
+## API changes
+
+* Added a new API endpoint which makes [NAPALM](https://github.com/napalm-automation/napalm) accessible via NetBox
+* Device components (console ports, power ports, interfaces, etc.) can only be filtered by a single device name or ID. This limitation was necessary to allow the natural ordering of interfaces according to the device's parent device type.
+* Added two new fields to the interface serializer: `enabled` (boolean) and `mtu` (unsigned integer)
+* Modified the interface serializer to include three discrete fields relating to connections: `is_connected` (boolean), `interface_connection`, and `circuit_termination`
+* Added two new fields to the inventory item serializer: `asset_tag` and `description`
+* Added "wireless" to interface type filter (in addition to physical, virtual, and LAG)
+* Added a new endpoint at /api/ipam/prefixes/<pk>/available-ips/ to retrieve or create available IPs within a prefix
+* Extended `parent_device` on DeviceSerializer to include the `url` and `display_name` of the parent Device, and the `url` of the DeviceBay
+
+---
+
+v2.0.10 (2017-07-14)
+
+## Bug Fixes
+
+* [#1312](https://github.com/digitalocean/netbox/issues/1312) - Catch error when attempting to activate a user key with an invalid private key
+* [#1333](https://github.com/digitalocean/netbox/issues/1333) - Corrected label on is_console_server field of DeviceType bulk edit form
+* [#1338](https://github.com/digitalocean/netbox/issues/1338) - Allow importing prefixes with "container" status
+* [#1339](https://github.com/digitalocean/netbox/issues/1339) - Fixed disappearing checkbox column under django-tables2 v1.7+
+* [#1342](https://github.com/digitalocean/netbox/issues/1342) - Allow designation of users and groups when creating/editing a secret role
+
+---
+
+v2.0.9 (2017-07-10)
+
+## Bug Fixes
+
+* [#1319](https://github.com/digitalocean/netbox/issues/1319) - Fixed server error when attempting to create console/power connections
+* [#1325](https://github.com/digitalocean/netbox/issues/1325) - Retain interface attachment when editing a circuit termination
+
+---
+
+v2.0.8 (2017-07-05)
+
+## Enhancements
+
+* [#1298](https://github.com/digitalocean/netbox/issues/1298) - Calculate prefix utilization based on its status (container or non-container)
+* [#1303](https://github.com/digitalocean/netbox/issues/1303) - Highlight installed interface connections in green on device view
+* [#1315](https://github.com/digitalocean/netbox/issues/1315) - Enforce lowercase file extensions for image attachments
+
+## Bug Fixes
+
+* [#1279](https://github.com/digitalocean/netbox/issues/1279) - Fix primary_ip assignment during IP address import
+* [#1281](https://github.com/digitalocean/netbox/issues/1281) - Show LLDP neighbors tab on device view only if necessary conditions are met
+* [#1282](https://github.com/digitalocean/netbox/issues/1282) - Fixed tooltips on "mark connected/planned" toggle buttons for device connections
+* [#1288](https://github.com/digitalocean/netbox/issues/1288) - Corrected permission name for deleting image attachments
+* [#1289](https://github.com/digitalocean/netbox/issues/1289) - Retain inside NAT assignment when editing an IP address
+* [#1297](https://github.com/digitalocean/netbox/issues/1297) - Allow passing custom field choice selection PKs to API as string-quoted integers
+* [#1299](https://github.com/digitalocean/netbox/issues/1299) - Corrected permission name for adding services to devices
+
+---
+
+v2.0.7 (2017-06-15)
+
+## Enhancements
+
+* [#626](https://github.com/digitalocean/netbox/issues/626) - Added bulk disconnect function for console/power/interface connections on device view
+
+## Bug Fixes
+
+* [#1238](https://github.com/digitalocean/netbox/issues/1238) - Fix error when editing an IP with a NAT assignment which has no assigned device
+* [#1263](https://github.com/digitalocean/netbox/issues/1263) - Differentiate add and edit permissions for objects
+* [#1265](https://github.com/digitalocean/netbox/issues/1265) - Fix console/power/interface connection validation when selecting a device via live search
+* [#1266](https://github.com/digitalocean/netbox/issues/1266) - Prevent terminating a circuit to an already-connected interface
+* [#1268](https://github.com/digitalocean/netbox/issues/1268) - Fix CSV import error under Python 3
+* [#1273](https://github.com/digitalocean/netbox/issues/1273) - Corrected status choices in IP address import form
+* [#1274](https://github.com/digitalocean/netbox/issues/1274) - Exclude unterminated circuits from topology maps
+* [#1275](https://github.com/digitalocean/netbox/issues/1275) - Raise validation error on prefix import when multiple VLANs are found
+
+---
+
+v2.0.6 (2017-06-12)
+
+## Enhancements
+
+* [#40](https://github.com/digitalocean/netbox/issues/40) - Added IP utilization graph to prefix list
+* [#704](https://github.com/digitalocean/netbox/issues/704) - Allow filtering VLANs by group when editing prefixes
+* [#913](https://github.com/digitalocean/netbox/issues/913) - Added headers to object CSV exports
+* [#990](https://github.com/digitalocean/netbox/issues/990) - Enable logging configuration in configuration.py
+* [#1180](https://github.com/digitalocean/netbox/issues/1180) - Simplified the process of finding related devices when viewing a device
+
+## Bug Fixes
+
+* [#1253](https://github.com/digitalocean/netbox/issues/1253) - Improved `upgrade.sh` to allow forcing Python2
+
+---
+
+v2.0.5 (2017-06-08)
+
+## Notes
+
+The maximum number of objects an API consumer can request has been set to 1000 (e.g. `?limit=1000`). This limit can be modified by defining `MAX_PAGE_SIZE` in confgiuration.py. (To remove this limit, set `MAX_PAGE_SIZE=0`.)
+
+## Enhancements
+
+* [#655](https://github.com/digitalocean/netbox/issues/655) - Implemented header-based CSV import of objects
+* [#1190](https://github.com/digitalocean/netbox/issues/1190) - Allow partial string matching when searching on custom fields
+* [#1237](https://github.com/digitalocean/netbox/issues/1237) - Enabled setting limit=0 to disable pagination in API requests; added `MAX_PAGE_SIZE` configuration setting
+
+## Bug Fixes
+
+* [#837](https://github.com/digitalocean/netbox/issues/837) - Enforce uniqueness where applicable during bulk import of IP addresses
+* [#1226](https://github.com/digitalocean/netbox/issues/1226) - Improved validation for custom field values submitted via the API
+* [#1232](https://github.com/digitalocean/netbox/issues/1232) - Improved rack space validation on bulk import of devices (see #655)
+* [#1235](https://github.com/digitalocean/netbox/issues/1235) - Fix permission name for adding/editing inventory items
+* [#1236](https://github.com/digitalocean/netbox/issues/1236) - Truncate rack names in elevations list; add facility ID
+* [#1239](https://github.com/digitalocean/netbox/issues/1239) - Fix server error when creating VLANGroup via API
+* [#1243](https://github.com/digitalocean/netbox/issues/1243) - Catch ValueError in IP-based object filters
+* [#1244](https://github.com/digitalocean/netbox/issues/1244) - Corrected "device" secrets filter to accept a device name
+
+---
+
+v2.0.4 (2017-05-25)
+
+## Bug Fixes
+
+* [#1206](https://github.com/digitalocean/netbox/issues/1206) - Fix redirection in admin UI after activating secret keys when BASE_PATH is set
+* [#1207](https://github.com/digitalocean/netbox/issues/1207) - Include nested LAG serializer when showing interface connections (API)
+* [#1210](https://github.com/digitalocean/netbox/issues/1210) - Fix TemplateDoesNotExist errors on browsable API views
+* [#1212](https://github.com/digitalocean/netbox/issues/1212) - Allow assigning new VLANs to global VLAN groups
+* [#1213](https://github.com/digitalocean/netbox/issues/1213) - Corrected table header ordering links on object list views
+* [#1214](https://github.com/digitalocean/netbox/issues/1214) - Add status to list of required fields on child device import form
+* [#1219](https://github.com/digitalocean/netbox/issues/1219) - Fix image attachment URLs when BASE_PATH is set
+* [#1220](https://github.com/digitalocean/netbox/issues/1220) - Suppressed innocuous warning about untracked migrations under Python 3
+* [#1229](https://github.com/digitalocean/netbox/issues/1229) - Fix validation error on forms where API search is used
+
+---
+
+v2.0.3 (2017-05-18)
+
+## Enhancements
+
+* [#1196](https://github.com/digitalocean/netbox/issues/1196) - Added a lag_id filter to the API interfaces view
+* [#1198](https://github.com/digitalocean/netbox/issues/1198) - Allow filtering unracked devices on device list
+
+## Bug Fixes
+
+* [#1157](https://github.com/digitalocean/netbox/issues/1157) - Hide nav menu search bar on small displays
+* [#1186](https://github.com/digitalocean/netbox/issues/1186) - Corrected VLAN edit form so that site assignment is not required
+* [#1187](https://github.com/digitalocean/netbox/issues/1187) - Fixed table pagination by introducing a custom table template
+* [#1188](https://github.com/digitalocean/netbox/issues/1188) - Serialize interface LAG as nested objected (API)
+* [#1189](https://github.com/digitalocean/netbox/issues/1189) - Enforce consistent ordering of objects returned by a global search
+* [#1191](https://github.com/digitalocean/netbox/issues/1191) - Bulk selection of IPs under a prefix incorrect when "select all" is used
+* [#1195](https://github.com/digitalocean/netbox/issues/1195) - Unable to create an interface connection when searching for peer device
+* [#1197](https://github.com/digitalocean/netbox/issues/1197) - Fixed status assignment during bulk import of devices, prefixes, IPs, and VLANs
+* [#1199](https://github.com/digitalocean/netbox/issues/1199) - Bulk import of secrets does not prompt user to generate a session key
+* [#1200](https://github.com/digitalocean/netbox/issues/1200) - Form validation error when connecting power ports to power outlets
+
+---
+
+v2.0.2 (2017-05-15)
+
+## Enhancements
+
+* [#1122](https://github.com/digitalocean/netbox/issues/1122) - Include NAT inside IPs in IP address list
+* [#1137](https://github.com/digitalocean/netbox/issues/1137) - Allow filtering devices list by rack
+* [#1170](https://github.com/digitalocean/netbox/issues/1170) - Include A and Z sites for circuits in global search results
+* [#1172](https://github.com/digitalocean/netbox/issues/1172) - Linkify racks in side-by-side elevations view
+* [#1177](https://github.com/digitalocean/netbox/issues/1177) - Render planned connections as dashed lines on topology maps
+* [#1179](https://github.com/digitalocean/netbox/issues/1179) - Adjust topology map text color based on node background
+* On all object edit forms, allow filtering the tenant list by tenant group
+
+## Bug Fixes
+
+* [#1158](https://github.com/digitalocean/netbox/issues/1158) - Exception thrown when creating a device component with an invalid name
+* [#1159](https://github.com/digitalocean/netbox/issues/1159) - Only superusers can see "edit IP" buttons on the device interfaces list
+* [#1160](https://github.com/digitalocean/netbox/issues/1160) - Linkify secrets and tenants in global search results
+* [#1161](https://github.com/digitalocean/netbox/issues/1161) - Fix "add another" behavior when creating an API token
+* [#1166](https://github.com/digitalocean/netbox/issues/1166) - Fixed bulk IP address creation when assigning tenants
+* [#1168](https://github.com/digitalocean/netbox/issues/1168) - Total count of objects missing from list view paginator
+* [#1171](https://github.com/digitalocean/netbox/issues/1171) - Allow removing site assignment when bulk editing VLANs
+* [#1173](https://github.com/digitalocean/netbox/issues/1173) - Tweak interface manager to fall back to naive ordering
+
+---
+
+v2.0.1 (2017-05-10)
+
+## Bug Fixes
+
+* [#1149](https://github.com/digitalocean/netbox/issues/1149) - Port list does not populate when creating a console or power connection
+* [#1150](https://github.com/digitalocean/netbox/issues/1150) - Error when uploading image attachments with Unicode names under Python 2
+* [#1151](https://github.com/digitalocean/netbox/issues/1151) - Server error: name 'escape' is not defined
+* [#1152](https://github.com/digitalocean/netbox/issues/1152) - Unable to edit user keys
+* [#1153](https://github.com/digitalocean/netbox/issues/1153) - UnicodeEncodeError when searching for non-ASCII characters on Python 2
+
+---
+
+v2.0.0 (2017-05-09)
+
+## New Features
+
+### API 2.0 ([#113](https://github.com/digitalocean/netbox/issues/113))
+
+The NetBox API has been completely rewritten and now features full read/write ability.
+
+### Image Attachments ([#152](https://github.com/digitalocean/netbox/issues/152))
+
+Users are now able to attach photos and other images to sites, racks, and devices. (Please ensure that the new `media` directory is writable by the system account NetBox runs as.)
+
+### Global Search ([#159](https://github.com/digitalocean/netbox/issues/159))
+
+NetBox now supports searching across all primary object types at once.
+
+### Rack Elevations View ([#951](https://github.com/digitalocean/netbox/issues/951))
+
+A new view has been introduced to display the elevations of multiple racks side-by-side.
+
+## Enhancements
+
+* [#154](https://github.com/digitalocean/netbox/issues/154) - Expanded device status field to include options other than active/offline
+* [#430](https://github.com/digitalocean/netbox/issues/430) - Include circuits when rendering topology maps
+* [#578](https://github.com/digitalocean/netbox/issues/578) - Show topology maps not assigned to a site on the home view
+* [#1100](https://github.com/digitalocean/netbox/issues/1100) - Add a "view all" link to completed bulk import views is_pool for prefixes)
+* [#1110](https://github.com/digitalocean/netbox/issues/1110) - Expand bulk edit forms to include boolean fields (e.g. toggle is_pool for prefixes)
+
+## Bug Fixes
+
+From v1.9.6:
+
+* [#403](https://github.com/digitalocean/netbox/issues/403) - Record console/power/interface connects and disconnects as user actions
+* [#853](https://github.com/digitalocean/netbox/issues/853) -  Added "status" field to device bulk import form
+* [#1101](https://github.com/digitalocean/netbox/issues/1101) - Fix AJAX scripting for device component selection forms
+* [#1103](https://github.com/digitalocean/netbox/issues/1103) - Correct handling of validation errors when creating IP addresses in bulk
+* [#1104](https://github.com/digitalocean/netbox/issues/1104) - Fix VLAN assignment on prefix import
+* [#1115](https://github.com/digitalocean/netbox/issues/1115) - Enabled responsive (side-scrolling) tables for small screens
+* [#1116](https://github.com/digitalocean/netbox/issues/1116) - Correct object links on recursive deletion error
+* [#1125](https://github.com/digitalocean/netbox/issues/1125) - Include MAC addresses on a device's interface list
+* [#1144](https://github.com/digitalocean/netbox/issues/1144) - Allow multiple status selections for Prefix, IP address, and VLAN filters
+
+From beta3:
+
+* [#1113](https://github.com/digitalocean/netbox/issues/1113) - Fixed server error when attempting to delete an image attachment
+* [#1114](https://github.com/digitalocean/netbox/issues/1114) - Suppress OSError when attempting to access a deleted image attachment
+* [#1126](https://github.com/digitalocean/netbox/issues/1126) - Fixed server error when editing a user key via admin UI attachment
+* [#1132](https://github.com/digitalocean/netbox/issues/1132) - Prompt user to unlock session key when importing secrets
+
+## Additional Changes
+
+* The Module DCIM model has been renamed to InventoryItem to better reflect its intended function, and to make room for work on [#824](https://github.com/digitalocean/netbox/issues/824).
+* Redundant portions of the admin UI have been removed ([#973](https://github.com/digitalocean/netbox/issues/973)).
+* The Docker build components have been moved into [their own repository](https://github.com/digitalocean/netbox-docker).
+
+---
+
+v1.9.6 (2017-04-21)
+
+## Improvements
+
+* [#878](https://github.com/digitalocean/netbox/issues/878) - Merged IP addresses with interfaces list on device view
+* [#1001](https://github.com/digitalocean/netbox/issues/1001) - Interface assignment can be modified when editing an IP address
+* [#1084](https://github.com/digitalocean/netbox/issues/1084) - Include custom fields when creating IP addresses in bulk
+
+## Bug Fixes
+
+* [#1057](https://github.com/digitalocean/netbox/issues/1057) - Corrected VLAN validation during prefix import
+* [#1061](https://github.com/digitalocean/netbox/issues/1061) - Fixed potential for script injection via create/edit/delete messages
+* [#1070](https://github.com/digitalocean/netbox/issues/1070) - Corrected installation instructions for Python3 on CentOS/RHEL
+* [#1071](https://github.com/digitalocean/netbox/issues/1071) - Protect assigned circuit termination when an interface is deleted
+* [#1072](https://github.com/digitalocean/netbox/issues/1072) - Order LAG interfaces naturally on bulk interface edit form
+* [#1074](https://github.com/digitalocean/netbox/issues/1074) - Require ncclient 0.5.3 (Python 3 fix)
+* [#1090](https://github.com/digitalocean/netbox/issues/1090) - Improved installation documentation for Python 3
+* [#1092](https://github.com/digitalocean/netbox/issues/1092) - Increase randomness in SECRET_KEY generation tool
+
+---
+
+v1.9.5 (2017-04-06)
+
+## Improvements
+
+* [#1052](https://github.com/digitalocean/netbox/issues/1052) - Added rack reservation list and bulk delete views
+
+## Bug Fixes
+
+* [#1038](https://github.com/digitalocean/netbox/issues/1038) - Suppress upgrading to Django 1.11 (will be supported in v2.0)
+* [#1037](https://github.com/digitalocean/netbox/issues/1037) - Fixed error on VLAN import with duplicate VLAN group names
+* [#1047](https://github.com/digitalocean/netbox/issues/1047) - Correct ordering of numbered subinterfaces
+* [#1051](https://github.com/digitalocean/netbox/issues/1051) - Upgraded django-rest-swagger
+
+---
+
+v1.9.4-r1 (2017-04-04)
+
+## Improvements
+
+* [#362](https://github.com/digitalocean/netbox/issues/362) - Added per_page query parameter to control pagination page length
+
+## Bug Fixes
+
+* [#991](https://github.com/digitalocean/netbox/issues/991) - Correct server error on "create and connect another" interface connection
+* [#1022](https://github.com/digitalocean/netbox/issues/1022) - Record user actions when creating IP addresses in bulk
+* [#1027](https://github.com/digitalocean/netbox/issues/1027) - Fixed nav menu highlighting when BASE_PATH is set
+* [#1034](https://github.com/digitalocean/netbox/issues/1034) - Added migration missing from v1.9.4 release
+
+---
+
+v1.9.3 (2017-03-23)
+
+## Improvements
+
+* [#972](https://github.com/digitalocean/netbox/issues/972) - Add ability to filter connections list by device name
+* [#974](https://github.com/digitalocean/netbox/issues/974) - Added MAC address filter to API interfaces list
+* [#978](https://github.com/digitalocean/netbox/issues/978) - Allow filtering device types by function and subdevice role
+* [#981](https://github.com/digitalocean/netbox/issues/981) - Allow filtering primary objects by a given set of IDs
+* [#983](https://github.com/digitalocean/netbox/issues/983) - Include peer device names when listing circuits in device view
+
+## Bug Fixes
+
+* [#967](https://github.com/digitalocean/netbox/issues/967) - Fix error when assigning a new interface to a LAG
+
+---
+
+v1.9.2 (2017-03-14)
+
+## Bug Fixes
+
+* [#950](https://github.com/digitalocean/netbox/issues/950) - Fix site_id error on child device import
+* [#956](https://github.com/digitalocean/netbox/issues/956) - Correct bug affecting unnamed rackless devices
+* [#957](https://github.com/digitalocean/netbox/issues/957) - Correct device site filter count to include unracked devices
+* [#963](https://github.com/digitalocean/netbox/issues/963) - Fix bug in IPv6 address range expansion
+* [#964](https://github.com/digitalocean/netbox/issues/964) - Fix bug when bulk editing/deleting filtered set of objects
+
+---
+
+v1.9.1 (2017-03-08)
+
+## Improvements
+
+* [#945](https://github.com/digitalocean/netbox/issues/945) - Display the current user in the navigation menu
+* [#946](https://github.com/digitalocean/netbox/issues/946) - Disregard mask length when filtering IP addresses by a parent prefix
+
+## Bug Fixes
+
+* [#941](https://github.com/digitalocean/netbox/issues/941) - Corrected old references to rack.site on Device
+* [#943](https://github.com/digitalocean/netbox/issues/943) - Child prefixes missing on Python 3
+* [#944](https://github.com/digitalocean/netbox/issues/944) - Corrected console and power connection form behavior
+* [#948](https://github.com/digitalocean/netbox/issues/948) - Region name should be hyperlinked to site list
+
+---
+
+v1.9.0-r1 (2017-03-03)
+
+## New Features
+
+### Rack Reservations ([#36](https://github.com/digitalocean/netbox/issues/36))
+
+Users can now reserve an arbitrary number of units within a rack, adding a comment noting their intentions. Reservations do not interfere with installed devices: It is possible to reserve a unit for future use even if it is currently occupied by a device.
+
+### Interface Groups ([#105](https://github.com/digitalocean/netbox/issues/105))
+
+A new Link Aggregation Group (LAG) virtual form factor has been added. Physical interfaces can be assigned to a parent LAG interface to represent a port-channel or similar logical bundling of links.
+
+### Regions ([#164](https://github.com/digitalocean/netbox/issues/164))
+
+A new region model has been introduced to allow for the geographic organization of sites. Regions can be nested recursively to form a hierarchy.
+
+### Rackless Devices ([#198](https://github.com/digitalocean/netbox/issues/198))
+
+Previous releases required each device to be assigned to a particular rack within a site. This requirement has been relaxed so that devices must only be assigned to a site, and may optionally be assigned to a rack.
+
+### Global VLANs ([#235](https://github.com/digitalocean/netbox/issues/235))
+
+Assignment of VLANs and VLAN groups to sites is now optional, allowing for the representation of a VLAN spanning multiple sites.
+
+## Improvements
+
+* [#862](https://github.com/digitalocean/netbox/issues/862) - Show both IPv6 and IPv4 primary IPs in device list
+* [#894](https://github.com/digitalocean/netbox/issues/894) - Expand device name max length to 64 characters
+* [#898](https://github.com/digitalocean/netbox/issues/898) - Expanded circuits list in provider view rack face
+* [#901](https://github.com/digitalocean/netbox/issues/901) - Support for filtering prefixes and IP addresses by mask length
+
+## Bug Fixes
+
+* [#872](https://github.com/digitalocean/netbox/issues/872) - Fixed TypeError on bulk IP address creation (Python 3)
+* [#884](https://github.com/digitalocean/netbox/issues/884) - Preserve selected rack unit when changing a device's rack face
+* [#892](https://github.com/digitalocean/netbox/issues/892) - Restored missing edit/delete buttons when viewing child prefixes and IP addresses from a parent object
+* [#897](https://github.com/digitalocean/netbox/issues/897) - Fixed power connections CSV export
+* [#903](https://github.com/digitalocean/netbox/issues/903) - Only alert on missing critical connections if present in the parent device type
+* [#935](https://github.com/digitalocean/netbox/issues/935) - Fix form validation error when connecting an interface using live search
+* [#937](https://github.com/digitalocean/netbox/issues/937) - Region assignment should be optional when creating a site
+* [#938](https://github.com/digitalocean/netbox/issues/938) - Provider view yields an error if one or more circuits is assigned to a tenant
+
+---
+
+v1.8.4 (2017-02-03)
+
+## Improvements
+
+* [#856](https://github.com/digitalocean/netbox/issues/856) - Strip whitespace from fields during CSV import
+
+## Bug Fixes
+
+* [#851](https://github.com/digitalocean/netbox/issues/851) - Resolve encoding issues during import/export (Python 3)
+* [#854](https://github.com/digitalocean/netbox/issues/854) - Correct processing of get_return_url() in ObjectDeleteView
+* [#859](https://github.com/digitalocean/netbox/issues/859) - Fix Javascript for connection status toggle button on device view
+* [#861](https://github.com/digitalocean/netbox/issues/861) - Avoid overwriting device primary IP assignment from alternate family during bulk import of IP addresses
+* [#865](https://github.com/digitalocean/netbox/issues/865) - Fix server error when attempting to delete a protected object parent (Python 3)
+
+---
+
+v1.8.3 (2017-01-26)
+
+## Improvements
+
+* [#782](https://github.com/digitalocean/netbox/issues/782) - Allow filtering devices list by manufacturer
+* [#820](https://github.com/digitalocean/netbox/issues/820) - Add VLAN column to parent prefixes table on IP address view
+* [#821](https://github.com/digitalocean/netbox/issues/821) - Support for comma separation in bulk IP/interface creation
+* [#827](https://github.com/digitalocean/netbox/issues/827) - **Introduced support for Python 3**
+* [#836](https://github.com/digitalocean/netbox/issues/836) - Add "deprecated" status for IP addresses
+* [#841](https://github.com/digitalocean/netbox/issues/841) - Merged search and filter forms on all object lists
+
+## Bug Fixes
+
+* [#816](https://github.com/digitalocean/netbox/issues/816) - Redirect back to parent prefix view after deleting child prefixes termination
+* [#817](https://github.com/digitalocean/netbox/issues/817) - Update last_updated time of a circuit when editing a child termination
+* [#830](https://github.com/digitalocean/netbox/issues/830) - Redirect user to device view after editing a device component
+* [#840](https://github.com/digitalocean/netbox/issues/840) - Correct API path resolution for secrets when BASE_PATH is configured
+* [#844](https://github.com/digitalocean/netbox/issues/844) - Apply order_naturally() to API interfaces list
+* [#845](https://github.com/digitalocean/netbox/issues/845) - Fix missing edit/delete buttons on object tables for non-superusers
+
+
+---
+
+v1.8.2 (2017-01-18)
+
+## Improvements
+
+* [#284](https://github.com/digitalocean/netbox/issues/284) - Enabled toggling of interface display order per device type
+* [#760](https://github.com/digitalocean/netbox/issues/760) - Redirect user back to device view after deleting an assigned IP address
+* [#783](https://github.com/digitalocean/netbox/issues/783) - Add a description field to the Circuit model
+* [#797](https://github.com/digitalocean/netbox/issues/797) - Add description column to VLANs table
+* [#803](https://github.com/digitalocean/netbox/issues/803) - Clarify that no child objects are deleted when deleting a prefix
+* [#805](https://github.com/digitalocean/netbox/issues/805) - Linkify site column in device table
+
+## Bug Fixes
+
+* [#776](https://github.com/digitalocean/netbox/issues/776) - Prevent circuits from appearing twice while searching
+* [#778](https://github.com/digitalocean/netbox/issues/778) - Corrected an issue preventing multiple interfaces with the same position ID from appearing in a device's interface list
+* [#785](https://github.com/digitalocean/netbox/issues/785) - Trigger validation error when importing a prefix assigned to a nonexistent VLAN
+* [#802](https://github.com/digitalocean/netbox/issues/802) - Fixed enforcement of ENFORCE_GLOBAL_UNIQUE for prefixes
+* [#807](https://github.com/digitalocean/netbox/issues/807) - Redirect user back to form when adding IP addresses in bulk and "create and add another" is clicked
+* [#810](https://github.com/digitalocean/netbox/issues/810) - Suppress unique IP validation on invalid IP addresses and prefixes
+
+---
+
+v1.8.1 (2017-01-04)
+
+## Improvements
+
+* [#771](https://github.com/digitalocean/netbox/issues/771) - Don't automatically redirect user when only one object is returned in a list
+
+## Bug Fixes
+
+* [#764](https://github.com/digitalocean/netbox/issues/764) - Encapsulate in double quotes values containing commas when exporting to CSV
+* [#767](https://github.com/digitalocean/netbox/issues/767) - Fixes xconnect_id error when searching for circuits
+* [#769](https://github.com/digitalocean/netbox/issues/769) - Show default value for boolean custom fields
+* [#772](https://github.com/digitalocean/netbox/issues/772) - Fixes TypeError in API RackUnitListView when no device is excluded
+
+---
+
+v1.8.0 (2017-01-03)
+
+## New Features
+
+### Point-to-Point Circuits ([#49](https://github.com/digitalocean/netbox/issues/49))
+
+Until now, NetBox has supported tracking only one end of a data circuit. This is fine for Internet connections where you don't care (or know) much about the provider side of the circuit, but many users need the ability to track inter-site circuits as well. This release expands circuit modeling so that each circuit can have an A and/or Z side. Each endpoint must be terminated to a site, and may optionally be terminated to a specific device and interface within that site.
+
+### L4 Services ([#539](https://github.com/digitalocean/netbox/issues/539))
+
+Our first major community contribution introduces the ability to track discrete TCP and UDP services associated with a device (for example, SSH or HTTP). Each service can optionally be assigned to one or more specific IP addresses belonging to the device. Thanks to [@if-fi](https://github.com/if-fi) for the addition!
+
+## Improvements
+
+* [#122](https://github.com/digitalocean/netbox/issues/122) - Added comments field to device types
+* [#181](https://github.com/digitalocean/netbox/issues/181) - Implemented support for bulk IP address creation
+* [#613](https://github.com/digitalocean/netbox/issues/613) - Added prefixes column to VLAN list; added VLAN column to prefix list
+* [#716](https://github.com/digitalocean/netbox/issues/716) - Add ASN field to site bulk edit form
+* [#722](https://github.com/digitalocean/netbox/issues/722) - Enabled custom fields for device types
+* [#743](https://github.com/digitalocean/netbox/issues/743) - Enabled bulk creation of all device components
+* [#756](https://github.com/digitalocean/netbox/issues/756) - Added contact details to site model
+
+## Bug Fixes
+
+* [#563](https://github.com/digitalocean/netbox/issues/563) - Allow a device to be flipped from one rack face to the other without moving it
+* [#658](https://github.com/digitalocean/netbox/issues/658) - Enabled conditional treatment of network/broadcast IPs for a prefix by defining it as a pool
+* [#741](https://github.com/digitalocean/netbox/issues/741) - Hide "select all" button for users without edit permissions
+* [#744](https://github.com/digitalocean/netbox/issues/744) - Fixed export of sites without an AS number
+* [#747](https://github.com/digitalocean/netbox/issues/747) - Fixed natural_order_by integer cast error on large numbers
+* [#751](https://github.com/digitalocean/netbox/issues/751) - Fixed python-cryptography installation issue on Debian
+* [#763](https://github.com/digitalocean/netbox/issues/763) - Added missing fields to CSV exports for racks and prefixes
+
+---
+
+v1.7.3 (2016-12-08)
+
+## Bug Fixes
+
+* [#724](https://github.com/digitalocean/netbox/issues/724) - Exempt API views from LoginRequiredMiddleware to enable basic HTTP authentication when LOGIN_REQUIRED is true
+* [#729](https://github.com/digitalocean/netbox/issues/729) - Corrected cancellation links when editing secondary objects
+* [#732](https://github.com/digitalocean/netbox/issues/732) - Allow custom select field values to be deselected if the field is not required
+* [#733](https://github.com/digitalocean/netbox/issues/733) - Fixed MAC address filter on device list
+* [#734](https://github.com/digitalocean/netbox/issues/734) - Corrected display of device type when editing a device
+
+---
+
+v1.7.2-r1 (2016-12-06)
+
+## Improvements
+
+* [#663](https://github.com/digitalocean/netbox/issues/663) - Added MAC address search field to device list
+* [#672](https://github.com/digitalocean/netbox/issues/672) - Increased the selection of available colors for rack and device roles
+* [#695](https://github.com/digitalocean/netbox/issues/695) - Added is_private field to RIR
+
+## Bug Fixes
+
+* [#677](https://github.com/digitalocean/netbox/issues/677) - Fix setuptools installation error on Debian 8.6
+* [#696](https://github.com/digitalocean/netbox/issues/696) - Corrected link to VRF in prefix and IP address breadcrumbs
+* [#702](https://github.com/digitalocean/netbox/issues/702) - Improved Unicode support for custom fields
+* [#712](https://github.com/digitalocean/netbox/issues/712) - Corrected export of tenants which are not assigned to a group
+* [#713](https://github.com/digitalocean/netbox/issues/713) - Include a label for the comments field when editing circuits, providers, or racks in bulk
+* [#718](https://github.com/digitalocean/netbox/issues/718) - Restore is_primary field on IP assignment form
+* [#723](https://github.com/digitalocean/netbox/issues/723) - API documentation is now accessible when using BASE_PATH
+* [#727](https://github.com/digitalocean/netbox/issues/727) - Corrected error in rack elevation display (v1.7.2)
+
+---
+
+v1.7.1 (2016-11-15)
+
+## Improvements
+
+* [#667](https://github.com/digitalocean/netbox/issues/667) - Added prefix utilization statistics to the RIR list view
+* [#685](https://github.com/digitalocean/netbox/issues/685) - When assigning an IP to a device, automatically select the interface if only one exists
+
+## Bug Fixes
+
+* [#674](https://github.com/digitalocean/netbox/issues/674) - Fix assignment of status to imported IP addresses
+* [#676](https://github.com/digitalocean/netbox/issues/676) - Server error when bulk editing device types
+* [#678](https://github.com/digitalocean/netbox/issues/678) - Server error on device import specifying an invalid device type
+* [#691](https://github.com/digitalocean/netbox/issues/691) - Allow the assignment of power ports to PDUs
+* [#692](https://github.com/digitalocean/netbox/issues/692) - Form errors are not displayed on checkbox fields
+
+---
+
+v1.7.0 (2016-11-03)
+
+## New Features
+
+### IP address statuses ([#87](https://github.com/digitalocean/netbox/issues/87))
+
+An IP address can now be designated as active, reserved, or DHCP. The DHCP status implies that the IP address is part of a DHCP pool and may or may not be assigned to a DHCP client.
+
+### Top-to-bottom rack numbering ([#191](https://github.com/digitalocean/netbox/issues/191))
+
+Racks can now be set to have descending rack units, with U1 at the top of the rack. When adding a device to a rack with descending units, be sure to position it in the **lowest-numbered** unit which it occupies (this will be physically the topmost unit).
+
+## Improvements
+* [#211](https://github.com/digitalocean/netbox/issues/211) - Allow device assignment and removal from IP address view
+* [#630](https://github.com/digitalocean/netbox/issues/630) - Added a custom 404 page
+* [#652](https://github.com/digitalocean/netbox/issues/652) - Use password input controls when editing secrets
+* [#654](https://github.com/digitalocean/netbox/issues/654) - Added Cisco FlexStack and FlexStack Plus form factors
+* [#661](https://github.com/digitalocean/netbox/issues/661) - Display relevant IP addressing when viewing a circuit
+
+## Bug Fixes
+* [#632](https://github.com/digitalocean/netbox/issues/632) - Use semicolons instead of commas to separate regexes in topology maps
+* [#647](https://github.com/digitalocean/netbox/issues/647) - Extend form used when assigning an IP to a device
+* [#657](https://github.com/digitalocean/netbox/issues/657) - Unicode error when adding device modules
+* [#660](https://github.com/digitalocean/netbox/issues/660) - Corrected calculation of utilized space in rack list
+* [#664](https://github.com/digitalocean/netbox/issues/664) - Fixed bulk creation of interfaces across multiple devices
+
+---
+
+v1.6.3 (2016-10-19)
+
+## Improvements
+
+* [#353](https://github.com/digitalocean/netbox/issues/353) - Bulk editing of device and device type interfaces
+* [#527](https://github.com/digitalocean/netbox/issues/527) - Support for nullification of fields when bulk editing
+* [#592](https://github.com/digitalocean/netbox/issues/592) - Allow space-delimited lists of ALLOWED_HOSTS in Docker
+* [#608](https://github.com/digitalocean/netbox/issues/608) - Added "select all" button for device and device type components
+
+## Bug Fixes
+
+* [#602](https://github.com/digitalocean/netbox/issues/602) - Correct display of custom integer fields with value of 0 or 1
+* [#604](https://github.com/digitalocean/netbox/issues/604) - Correct display of unnamed devices in form selection fields
+* [#611](https://github.com/digitalocean/netbox/issues/611) - Power/console/interface connection import: status field should be case-insensitive
+* [#615](https://github.com/digitalocean/netbox/issues/615) - Account for BASE_PATH in static URLs and during login
+* [#616](https://github.com/digitalocean/netbox/issues/616) - Correct display of custom URL fields
+
+---
+
+v1.6.2-r1 (2016-10-04)
+
+## Improvements
+
+* [#212](https://github.com/digitalocean/netbox/issues/212) - Introduced the `BASE_PATH` configuration setting to allow running NetBox in a URL subdirectory
+* [#345](https://github.com/digitalocean/netbox/issues/345) - Bulk edit: allow user to select all objects on page or all matching query
+* [#475](https://github.com/digitalocean/netbox/issues/475) - Display "add" buttons at top and bottom of all device/device type panels
+* [#480](https://github.com/digitalocean/netbox/issues/480) - Improved layout on mobile devices
+* [#481](https://github.com/digitalocean/netbox/issues/481) - Require interface creation before trying to assign an IP to a device
+* [#575](https://github.com/digitalocean/netbox/issues/575) - Allow all valid URL schemes in custom fields
+* [#579](https://github.com/digitalocean/netbox/issues/579) - Add a description field to export templates
+
+## Bug Fixes
+
+* [#466](https://github.com/digitalocean/netbox/issues/466) - Validate available free space for all instances when increasing the U height of a device type
+* [#571](https://github.com/digitalocean/netbox/issues/571) - Correct rack group filter on device list
+* [#576](https://github.com/digitalocean/netbox/issues/576) - Delete all relevant CustomFieldValues when deleting a CustomFieldChoice
+* [#581](https://github.com/digitalocean/netbox/issues/581) - Correct initialization of custom boolean and select fields
+* [#591](https://github.com/digitalocean/netbox/issues/591) - Correct display of component creation buttons in device type view
+
+---
+
+v1.6.1-r1 (2016-09-21)
+
+## Improvements
+* [#415](https://github.com/digitalocean/netbox/issues/415) - Add an expand/collapse toggle button to the prefix list
+* [#552](https://github.com/digitalocean/netbox/issues/552) - Allow filtering on custom select fields by "none"
+* [#561](https://github.com/digitalocean/netbox/issues/561) - Make custom fields accessible from within export templates
+
+## Bug Fixes
+* [#493](https://github.com/digitalocean/netbox/issues/493) - CSV import support for UTF-8
+* [#531](https://github.com/digitalocean/netbox/issues/531) - Order prefix list by VRF assignment
+* [#542](https://github.com/digitalocean/netbox/issues/542) - Add LDAP support in Docker
+* [#557](https://github.com/digitalocean/netbox/issues/557) - Add 'global' choice to VRF filter for prefixes and IP addresses
+* [#558](https://github.com/digitalocean/netbox/issues/558) - Update slug field when name is populated without a key press
+* [#562](https://github.com/digitalocean/netbox/issues/562) - Fixed bulk interface creation
+* [#564](https://github.com/digitalocean/netbox/issues/564) - Display custom fields for all applicable objects
+
+---
+
+v1.6.0 (2016-09-13)
+
+## New Features
+
+### Custom Fields ([#129](https://github.com/digitalocean/netbox/issues/129))
+
+Users can now create custom fields to associate arbitrary data with core NetBox objects. For example, you might want to add a geolocation tag to IP prefixes, or a ticket number to each device. Text, integer, boolean, date, URL, and selection fields are supported.
+
+## Improvements
+
+* [#489](https://github.com/digitalocean/netbox/issues/489) - Docker file now builds from a `python:2.7-wheezy` base instead of `ubuntu:14.04`
+* [#540](https://github.com/digitalocean/netbox/issues/540) - Add links for VLAN roles under VLAN navigation menu
+* Added new interface form factors
+* Added address family filters to aggregate and prefix lists
+
+## Bug Fixes
+
+* [#476](https://github.com/digitalocean/netbox/issues/476) - Corrected rack import instructions
+* [#484](https://github.com/digitalocean/netbox/issues/484) - Allow bulk deletion of >1K objects
+* [#486](https://github.com/digitalocean/netbox/issues/486) - Prompt for secret key only if updating a secret's value
+* [#490](https://github.com/digitalocean/netbox/issues/490) - Corrected display of circuit commit rate
+* [#495](https://github.com/digitalocean/netbox/issues/495) - Include tenant in prefix and IP CSV export
+* [#507](https://github.com/digitalocean/netbox/issues/507) - Corrected rendering of nav menu on screens narrower than 1200px
+* [#515](https://github.com/digitalocean/netbox/issues/515) - Clarified instructions for the "face" field when importing devices
+* [#522](https://github.com/digitalocean/netbox/issues/522) - Remove obsolete check for staff status when bulk deleting objects
+* [#544](https://github.com/digitalocean/netbox/issues/544) - Strip CRLF-style line terminators from rendered export templates
+
+---
+
+v1.5.2 (2016-08-16)
+
+## Bug Fixes
+
+* [#460](https://github.com/digitalocean/netbox/issues/460) - Corrected ordering of IP addresses with differing prefix lengths
+* [#463](https://github.com/digitalocean/netbox/issues/463) - Prevent pre-population of livesearch field with '---------'
+* [#467](https://github.com/digitalocean/netbox/issues/467) - Include prefixes and IPs which inherit tenancy from their VRF in tenant stats
+* [#468](https://github.com/digitalocean/netbox/issues/468) - Don't allow connected interfaces to be changed to the "virtual" form factor
+* [#469](https://github.com/digitalocean/netbox/issues/469) - Added missing import buttons to list views
+* [#472](https://github.com/digitalocean/netbox/issues/472) - Hide the connection button for interfaces which have a circuit terminated to them
+
+---
+
+v1.5.1 (2016-08-11)
+
+## Improvements
+
+* [#421](https://github.com/digitalocean/netbox/issues/421) - Added an asset tag field to devices
+* [#456](https://github.com/digitalocean/netbox/issues/456) - Added IP search box to home page
+* Colorized rack and device roles
+
+## Bug Fixes
+
+* [#454](https://github.com/digitalocean/netbox/issues/454) - Corrected error on rack export
+* [#457](https://github.com/digitalocean/netbox/issues/457) - Added role field to rack edit form
+
+---
+
+v1.5.0 (2016-08-10)
+
+## New Features
+
+### Rack Enhancements ([#180](https://github.com/digitalocean/netbox/issues/180), [#241](https://github.com/digitalocean/netbox/issues/241))
+
+Like devices, racks can now be assigned to functional roles. This allows users to group racks by designated function as well as by physical location (rack groups). Additionally, rack can now have a defined rail-to-rail width (19 or 23 inches) and a type (two-post-rack, cabinet, etc.).
+
+## Improvements
+
+* [#149](https://github.com/digitalocean/netbox/issues/149) - Added discrete upstream speed field for circuits
+* [#157](https://github.com/digitalocean/netbox/issues/157) - Added manufacturer field for device modules
+* We have a logo!
+* Upgraded to Django 1.10
+
+## Bug Fixes
+
+* [#433](https://github.com/digitalocean/netbox/issues/433) - Corrected form validation when editing child devices
+* [#442](https://github.com/digitalocean/netbox/issues/442) - Corrected child device import instructions
+* [#443](https://github.com/digitalocean/netbox/issues/443) - Correctly display and initialize VRF for creation of new IP addresses
+* [#444](https://github.com/digitalocean/netbox/issues/444) - Corrected prefix model validation
+* [#445](https://github.com/digitalocean/netbox/issues/445) - Limit rack height to between 1U and 100U (inclusive)
+
+---
+
+v1.4.2 (2016-08-06)
+
+## Improvements
+
+* [#167](https://github.com/digitalocean/netbox/issues/167) - Added new interface form factors
+* [#253](https://github.com/digitalocean/netbox/issues/253) - Added new interface form factors
+* [#434](https://github.com/digitalocean/netbox/issues/434) - Restored admin UI access to user action history (however bulk deletion is disabled)
+* [#435](https://github.com/digitalocean/netbox/issues/435) - Added an "add prefix" button to the VLAN view
+
+## Bug Fixes
+
+* [#425](https://github.com/digitalocean/netbox/issues/425) - Ignore leading and trailing periods when generating a slug
+* [#427](https://github.com/digitalocean/netbox/issues/427) - Prevent error when duplicate IPs are present in a prefix's IP list
+* [#429](https://github.com/digitalocean/netbox/issues/429) - Correct redirection of user when adding a secret to a device
+
+---
+
+v1.4.1 (2016-08-03)
+
+## Improvements
+
+* [#289](https://github.com/digitalocean/netbox/issues/289) - Annotate available ranges in prefix IP list
+* [#412](https://github.com/digitalocean/netbox/issues/412) - Tenant group assignment is no longer mandatory
+* [#422](https://github.com/digitalocean/netbox/issues/422) - CSV import now supports double-quoting values which contain commas
+
+## Bug Fixes
+
+* [#395](https://github.com/digitalocean/netbox/issues/395) - Show child prefixes from all VRFs if the parent belongs to the global table
+* [#406](https://github.com/digitalocean/netbox/issues/406) - Fixed circuit list rendring when filtering on port speed or commit rate
+* [#409](https://github.com/digitalocean/netbox/issues/409) - Filter IPs and prefixes by tenant slug rather than by its PK
+* [#411](https://github.com/digitalocean/netbox/issues/411) - Corrected title of secret roles view
+* [#419](https://github.com/digitalocean/netbox/issues/419) - Fixed a potential database performance issue when gathering tenant statistics
+
+---
+
+v1.4.0 (2016-08-01)
+
+## New Features
+
+### Multitenancy ([#16](https://github.com/digitalocean/netbox/issues/16))
+
+NetBox now supports tenants and tenant groups. Sites, racks, devices, VRFs, prefixes, IP addresses, VLANs, and circuits can be assigned to tenants to track the allocation of these resources among customers or internal departments. If a prefix or IP address does not have a tenant assigned, it will fall back to the tenant assigned to its parent VRF (where applicable).
+
+## Improvements
+
+* [#176](https://github.com/digitalocean/netbox/issues/176) - Introduced seed data for new installs
+* [#358](https://github.com/digitalocean/netbox/issues/358) - Improved search for all objects
+* [#394](https://github.com/digitalocean/netbox/issues/394) - Improved VRF selection during bulk editing of prefixes and IP addresses
+* Miscellaneous cosmetic improvements to the UI
+
+## Bug Fixes
+
+* [#392](https://github.com/digitalocean/netbox/issues/392) - Don't include child devices in non-racked devices table
+* [#397](https://github.com/digitalocean/netbox/issues/397) - Only include child IPs which belong to the same VRF as the parent prefix
+
+---
+
+v1.3.2 (2016-07-26)
+
+## Improvements
+
+* [#292](https://github.com/digitalocean/netbox/issues/292) - Added part_number field to DeviceType
+* [#363](https://github.com/digitalocean/netbox/issues/363) - Added a description field to the VLAN model
+* [#374](https://github.com/digitalocean/netbox/issues/374) - Increased VLAN name length to 64 characters
+* Enabled bulk deletion of interfaces from devices
+
+## Bug Fixes
+
+* [#359](https://github.com/digitalocean/netbox/issues/359) - Corrected the DCIM API endpoint for finding related connections
+* [#370](https://github.com/digitalocean/netbox/issues/370) - Notify user when secret decryption fails
+* [#381](https://github.com/digitalocean/netbox/issues/381) - Fix 'u_consumed' error on rack import
+* [#384](https://github.com/digitalocean/netbox/issues/384) - Fixed description field's maximum length on IPAM bulk edit forms
+* [#385](https://github.com/digitalocean/netbox/issues/385) - Fixed error when deleting a user with one or more associated UserActions
+
+---
+
+v1.3.1 (2016-07-21)
+
+## Improvements
+
+* [#258](https://github.com/digitalocean/netbox/issues/258) - Add an API endpoint to list interface connections
+* [#303](https://github.com/digitalocean/netbox/issues/303) - Improved numeric ordering of sites, racks, and devices
+* [#304](https://github.com/digitalocean/netbox/issues/304) - Display utilization percentage on rack list
+* [#327](https://github.com/digitalocean/netbox/issues/327) - Disable rack assignment for installed child devices
+
+## Bug Fixes
+
+* [#331](https://github.com/digitalocean/netbox/issues/331) - Add group field to VLAN bulk edit form
+* Miscellaneous improvements to Unicode handling
+
+---
+
+v1.3.0 (2016-07-18)
+
+## New Features
+
+* [#42](https://github.com/digitalocean/netbox/issues/42) - Allow assignment of VLAN on prefix import
+* [#43](https://github.com/digitalocean/netbox/issues/43) - Toggling of IP space uniqueness within a VRF
+* [#111](https://github.com/digitalocean/netbox/issues/111) - Introduces VLAN groups
+* [#227](https://github.com/digitalocean/netbox/issues/227) - Support for bulk import of child devices
+
+## Bug Fixes
+
+* [#301](https://github.com/digitalocean/netbox/issues/301) - Prevent deletion of DeviceBay when installed device is deleted
+* [#306](https://github.com/digitalocean/netbox/issues/306) - Fixed device import to allow an unspecified rack face
+* [#307](https://github.com/digitalocean/netbox/issues/307) - Catch `RelatedObjectDoesNotExist` when an invalid device type is defined during device import
+* [#308](https://github.com/digitalocean/netbox/issues/308) - Update rack assignment for all child devices when moving a parent device
+* [#311](https://github.com/digitalocean/netbox/issues/311) - Fix assignment of primary_ip on IP address import
+* [#317](https://github.com/digitalocean/netbox/issues/317) - Rack elevation display fix for device types greater than 42U in height
+* [#320](https://github.com/digitalocean/netbox/issues/320) - Disallow import of prefixes with host masks
+* [#322](https://github.com/digitalocean/netbox/issues/320) - Corrected VLAN import behavior
+
+---
+
+v1.2.2 (2016-07-14)
+
+## Improvements
+
+* [#174](https://github.com/digitalocean/netbox/issues/174) - Added search and site filter to provider list
+* [#270](https://github.com/digitalocean/netbox/issues/270) - Added the ability to filter devices by rack group
+
+## Bug Fixes
+
+* [#115](https://github.com/digitalocean/netbox/issues/115) - Fix deprecated django.core.context_processors reference
+* [#268](https://github.com/digitalocean/netbox/issues/268) - Added support for entire 32-bit ASN space
+* [#282](https://github.com/digitalocean/netbox/issues/282) - De-select "all" checkbox if one or more objects are deselected
+* [#290](https://github.com/digitalocean/netbox/issues/290) - Always display management interfaces for a device type (even if `is_network_device` is not set)
+
+---
+
+v1.2.1 (2016-07-13)
+
+**Note:** This release introduces a new dependency ([natsort](https://pypi.python.org/pypi/natsort)). Be sure to run `upgrade.sh` if upgrading from a previous release.
+
+## Improvements
+
+* [#285](https://github.com/digitalocean/netbox/issues/285) - Added the ability to prefer IPv4 over IPv6 for primary device IPs
+
+## Bug Fixes
+
+* [#243](https://github.com/digitalocean/netbox/issues/243) - Improved ordering of device object lists
+* [#271](https://github.com/digitalocean/netbox/issues/271) - Fixed primary_ip bug in secrets API
+* [#274](https://github.com/digitalocean/netbox/issues/274) - Fixed primary_ip bug in DCIM admin UI
+* [#275](https://github.com/digitalocean/netbox/issues/275) - Fixed bug preventing the expansion of an existing aggregate
+
+---
+
+v1.2.0 (2016-07-12)
+
+## New Features
+
+* [#73](https://github.com/digitalocean/netbox/issues/73) - Added optional persistent banner
+* [#93](https://github.com/digitalocean/netbox/issues/73) - Ability to set both IPv4 and IPv6 primary IPs for devices
+* [#203](https://github.com/digitalocean/netbox/issues/203) - Introduced support for LDAP
+
+## Bug Fixes
+
+* [#162](https://github.com/digitalocean/netbox/issues/228) - Fixed support for Unicode characters in rack/device/VLAN names
+* [#228](https://github.com/digitalocean/netbox/issues/228) - Corrected conditional inclusion of device bay templates
+* [#246](https://github.com/digitalocean/netbox/issues/246) - Corrected Docker build instructions
+* [#260](https://github.com/digitalocean/netbox/issues/260) - Fixed error on admin UI device type list
+* Miscellaneous layout improvements for mobile devices
+
+---
+
+v1.1.0 (2016-07-07)
+
+## New Features
+
+* [#107](https://github.com/digitalocean/netbox/pull/107) - Docker support
+* [#91](https://github.com/digitalocean/netbox/issues/91) - Support for subdevices within a device
+* [#170](https://github.com/digitalocean/netbox/pull/170) - Added MAC address field to interfaces
+
+## Bug Fixes
+
+* [#169](https://github.com/digitalocean/netbox/issues/169) - Fix rendering of cancellation URL when editing objects
+* [#183](https://github.com/digitalocean/netbox/issues/183) - Ignore vi swap files
+* [#209](https://github.com/digitalocean/netbox/issues/209) - Corrected error when not confirming component template deletions
+* [#214](https://github.com/digitalocean/netbox/issues/214) - Fixed redundant message on bulk interface creation
+* [#68](https://github.com/digitalocean/netbox/issues/68) - Improved permissions-related error reporting for secrets
+
+---
+
+v1.0.7-r1 (2016-07-05)
+
+* [#199](https://github.com/digitalocean/netbox/issues/199) - Correct IP address validation
+
+---
+
+v1.0.7 (2016-06-30)
+
+**Note:** If upgrading from a previous release, be sure to run ./upgrade.sh after downloading the new code.
+* [#135](https://github.com/digitalocean/netbox/issues/135): Fixed display of navigation menu on mobile screens
+* [#141](https://github.com/digitalocean/netbox/issues/141): Fixed rendering of "getting started" guide
+* Modified upgrade.sh to use sudo for pip installations
+* [#109](https://github.com/digitalocean/netbox/issues/109): Hide the navigation menu from anonymous users if login is required
+* [#143](https://github.com/digitalocean/netbox/issues/143): Add help_text to Device.position
+* [#136](https://github.com/digitalocean/netbox/issues/136): Prefixes which have host bits set will trigger an error instead of being silently corrected
+* [#140](https://github.com/digitalocean/netbox/issues/140): Improved support for Unicode in object names
+
+---
+
+1.0.0 (2016-06-27)
+
+NetBox was originally developed internally at DigitalOcean by the network development team. This release marks the debut of NetBox as an open source project.